--- conflicted
+++ resolved
@@ -102,10 +102,6 @@
         ]:
             self.out_vars[k] = self.in_vars["data_vars"][k]
         self.out_vars["ps"] = {"kstart": grid.npz, "kend": grid.npz}
-<<<<<<< HEAD
-        self.max_error = 1e-8
-=======
         self.max_error = 2e-8
         self.near_zero = 3e-18
->>>>>>> 0c8e9ff5
         self.ignore_near_zero_errors = {"q_con": True, "tracers": True}