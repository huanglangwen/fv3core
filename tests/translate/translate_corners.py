--- conflicted
+++ resolved
@@ -1,11 +1,7 @@
 import numpy as np
 from gt4py.gtscript import PARALLEL, computation, interval
 
-<<<<<<< HEAD
-import fv3core.utils.gt4py_utils as utils
 from fv3core.decorators import gtstencil
-=======
->>>>>>> fb7d2485
 from fv3core.testing import TranslateFortranData2Py
 from fv3core.utils import corners
 from fv3core.utils.typing import FloatField
