--- conflicted
+++ resolved
@@ -1,26 +1,6 @@
-<<<<<<< HEAD
-import numpy as np
-from gt4py.gtscript import PARALLEL, computation, interval
-
-from fv3core.decorators import gtstencil
-=======
 import fv3core.utils.gt4py_utils as utils
->>>>>>> 5bbf0047
 from fv3core.testing import TranslateFortranData2Py
 from fv3core.utils import corners
-from fv3core.utils.typing import FloatField
-
-
-@gtstencil
-def fill_4corners_x_2cells(q: FloatField):
-    with computation(PARALLEL), interval(...):
-        q = corners.fill_corners_2cells_mult_x(q, q, 1.0, 1.0, 1.0, 1.0)
-
-
-@gtstencil
-def fill_4corners_y_2cells(q: FloatField):
-    with computation(PARALLEL), interval(...):
-        q = corners.fill_corners_2cells_mult_y(q, q, 1.0, 1.0, 1.0, 1.0)
 
 
 class TranslateFill4Corners(TranslateFortranData2Py):
@@ -30,22 +10,10 @@
         self.in_vars["parameters"] = ["dir"]
         self.out_vars = {"q4c": {}}
 
-    def compute_from_storage(self, inputs):
-        if inputs["dir"] == 1:
-            fill_4corners_x_2cells(
-                inputs["q4c"],
-                origin=self.grid.full_origin(),
-                domain=self.grid.domain_shape_full(),
-            )
-        elif inputs["dir"] == 2:
-            fill_4corners_y_2cells(
-                inputs["q4c"],
-                origin=self.grid.full_origin(),
-                domain=self.grid.domain_shape_full(),
-            )
-        else:
-            raise ValueError("Direction not recognized. Specify either x or y")
-        return inputs
+    def compute(self, inputs):
+        self.make_storage_data_input_vars(inputs)
+        corners.fill_corners_cells(inputs["q4c"], "x" if inputs["dir"] == 1 else "y")
+        return self.slice_output(inputs, {"q4c": inputs["q4c"]})
 
 
 class TranslateFillCorners(TranslateFortranData2Py):
