import fv3core.stencils.updatedzc as updatedzc
from fv3core.testing import TranslateFortranData2Py


class TranslateUpdateDzC(TranslateFortranData2Py):
    def __init__(self, grid):
        super().__init__(grid)
<<<<<<< HEAD
=======
        update_gz_on_c_grid = updatedzc.UpdateGeopotentialHeightOnCGrid(grid)

        def compute(**kwargs):
            kwargs["dt"] = kwargs.pop("dt2")
            update_gz_on_c_grid(**kwargs)

        self.compute_func = compute
>>>>>>> 9a643d48
        self.in_vars["data_vars"] = {
            "dp_ref": {"serialname": "dp0"},
            "gz_surface": {"serialname": "zs"},
            "ut": {"serialname": "utc"},
            "vt": {"serialname": "vtc"},
            "gz": {},
<<<<<<< HEAD
            "surface_delta_gz": {"serialname": "ws"},
=======
            "ws": {},
>>>>>>> 9a643d48
        }
        self.in_vars["parameters"] = ["dt2"]
        self.out_vars = {
            "gz": grid.default_buffer_k_dict(),
<<<<<<< HEAD
            "surface_delta_gz": {"serialname": "ws", "kstart": -1, "kend": None},
        }

    def compute_from_storage(self, inputs):
        updatedzc.update_dz_c_stencil(
            area=self.grid.area,
            **inputs,
            origin=self.grid.compute_origin(add=(-1, -1, 0)),
            domain=self.grid.domain_shape_compute(add=(2, 2, 1)),
        )
        return inputs
=======
            "ws": {"kstart": -1, "kend": None},
        }
>>>>>>> 9a643d48
<|MERGE_RESOLUTION|>--- conflicted
+++ resolved
@@ -5,8 +5,6 @@
 class TranslateUpdateDzC(TranslateFortranData2Py):
     def __init__(self, grid):
         super().__init__(grid)
-<<<<<<< HEAD
-=======
         update_gz_on_c_grid = updatedzc.UpdateGeopotentialHeightOnCGrid(grid)
 
         def compute(**kwargs):
@@ -14,35 +12,16 @@
             update_gz_on_c_grid(**kwargs)
 
         self.compute_func = compute
->>>>>>> 9a643d48
         self.in_vars["data_vars"] = {
             "dp_ref": {"serialname": "dp0"},
             "gz_surface": {"serialname": "zs"},
             "ut": {"serialname": "utc"},
             "vt": {"serialname": "vtc"},
             "gz": {},
-<<<<<<< HEAD
-            "surface_delta_gz": {"serialname": "ws"},
-=======
             "ws": {},
->>>>>>> 9a643d48
         }
         self.in_vars["parameters"] = ["dt2"]
         self.out_vars = {
             "gz": grid.default_buffer_k_dict(),
-<<<<<<< HEAD
-            "surface_delta_gz": {"serialname": "ws", "kstart": -1, "kend": None},
-        }
-
-    def compute_from_storage(self, inputs):
-        updatedzc.update_dz_c_stencil(
-            area=self.grid.area,
-            **inputs,
-            origin=self.grid.compute_origin(add=(-1, -1, 0)),
-            domain=self.grid.domain_shape_compute(add=(2, 2, 1)),
-        )
-        return inputs
-=======
             "ws": {"kstart": -1, "kend": None},
-        }
->>>>>>> 9a643d48
+        }