C_SW:
  - backend: numpy
    platform: docker
    max_error: 2e-10

CS_Profile_2d:
  - backend: gtcuda
    max_error: 2.5e-9
    near_zero: 1.5e-14

CS_Profile_2d-2:
  - backend: gtcuda
    max_error: 3e-8
    near_zero: 1.5e-14

Fillz:
  - backend: gtcuda
    max_error: 1e-13
    near_zero: 3e-15

MapN_Tracer_2d:
  - backend: gtcuda
    max_error: 2e-7
<<<<<<< HEAD
    near_zero: 1e-17
  - backend: numpy
    max_error: 3.5e-11
    near_zero: 1e-17
=======
    near_zero: 2.5e-15
>>>>>>> 7be7397b

NH_P_Grad:
  - backend: gtcuda
    max_error: 2e-9

Riem_Solver3:
  - backend: gtcuda
    max_error: 5e-6

Remapping_Part1:
  - backend: gtcuda
    max_error: 5e-6
    near_zero: 3.5e-15
<<<<<<< HEAD
  - backend: numpy
    max_error: 1e-9
    near_zero: 5e-18
=======
>>>>>>> 7be7397b

Remapping:
  - backend: gtcuda
    near_zero: 5e-6

UpdateDzC:
  - backend: gtcuda
    max_error: 5e-10
    near_zero: 4.5e-15

UpdateDzD:
  - backend: gtcuda
    max_error: 5e-10

FVSubgridZ:
  - backend: gtcuda
    max_error: 1e-8<|MERGE_RESOLUTION|>--- conflicted
+++ resolved
@@ -21,14 +21,10 @@
 MapN_Tracer_2d:
   - backend: gtcuda
     max_error: 2e-7
-<<<<<<< HEAD
     near_zero: 1e-17
   - backend: numpy
     max_error: 3.5e-11
     near_zero: 1e-17
-=======
-    near_zero: 2.5e-15
->>>>>>> 7be7397b
 
 NH_P_Grad:
   - backend: gtcuda
@@ -42,12 +38,9 @@
   - backend: gtcuda
     max_error: 5e-6
     near_zero: 3.5e-15
-<<<<<<< HEAD
   - backend: numpy
-    max_error: 1e-9
+    max_error: 5e-9
     near_zero: 5e-18
-=======
->>>>>>> 7be7397b
 
 Remapping:
   - backend: gtcuda
