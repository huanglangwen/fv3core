--- conflicted
+++ resolved
@@ -21,16 +21,14 @@
 MapN_Tracer_2d:
   - backend: gtcuda
     max_error: 2e-7
-<<<<<<< HEAD
     near_zero: 1e-17
+    ignore_near_zero_errors:
+      - qtracers
   - backend: numpy
     max_error: 3.5e-11
-    near_zero: 1e-17
-=======
-    near_zero: 2.5e-15
+    near_zero: 7e-17
     ignore_near_zero_errors:
       - qtracers
->>>>>>> 12c252eb
 
 NH_P_Grad:
   - backend: gtcuda
@@ -44,19 +42,23 @@
   - backend: gtcuda
     max_error: 5e-6
     near_zero: 3.5e-15
-<<<<<<< HEAD
+    ignore_near_zero_errors:
+      - q_con
+      - qtracers
   - backend: numpy
     max_error: 5e-9
     near_zero: 5e-18
-=======
     ignore_near_zero_errors:
       - q_con
       - qtracers
->>>>>>> 12c252eb
 
 Remapping:
   - backend: gtcuda
     near_zero: 5e-6
+    ignore_near_zero_errors:
+      - q_con
+      - tracers
+  - backend: numpy
     ignore_near_zero_errors:
       - q_con
       - tracers
