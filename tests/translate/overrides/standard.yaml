<<<<<<< HEAD
docker:
  C_SW:
    max_error:
      numpy:
        2e-10

CS_Profile_2d:
  max_error:
    gtcuda: 2.5e-9
  near_zero:
      gtcuda: 1.5e-14

CS_Profile_2d-2:
  max_error:
    gtcuda: 3e-8
  near_zero:
    gtcuda: 1.5e-14

Fillz:
  max_error:
    gtcuda: 1e-13
  near_zero:
    gtcuda: 3e-15

MapN_Tracer_2d:
  max_error:
    gtcuda: 2e-7
  near_zero:
    gtcuda: 2.5e-15

NH_P_Grad:
  max_error:
    gtcuda: 2e-9

Riem_Solver3:
  max_error:
    gtcuda: 5e-6

Remapping_Part1:
  max_error:
    gtcuda: 5e-6
  near_zero:
    gtcuda: 3.5e-15

Remapping:
  near_zero:
    gtcuda: 3.5e-15

UpdateDzC:
  max_error:
    gtcuda: 5e-10
  near_zero:
    gtcuda: 4.5e-15

UpdateDzD:
  max_error:
    gtcuda: 5e-10

FVSubgridZ:
  max_error:
    gtcuda: 1e-8
=======
C_SW:
  - backend: numpy
    platform: docker
    max_error: 2e-10
>>>>>>> 897e0e27
<|MERGE_RESOLUTION|>--- conflicted
+++ resolved
@@ -1,68 +1,54 @@
-<<<<<<< HEAD
-docker:
-  C_SW:
-    max_error:
-      numpy:
-        2e-10
-
-CS_Profile_2d:
-  max_error:
-    gtcuda: 2.5e-9
-  near_zero:
-      gtcuda: 1.5e-14
-
-CS_Profile_2d-2:
-  max_error:
-    gtcuda: 3e-8
-  near_zero:
-    gtcuda: 1.5e-14
-
-Fillz:
-  max_error:
-    gtcuda: 1e-13
-  near_zero:
-    gtcuda: 3e-15
-
-MapN_Tracer_2d:
-  max_error:
-    gtcuda: 2e-7
-  near_zero:
-    gtcuda: 2.5e-15
-
-NH_P_Grad:
-  max_error:
-    gtcuda: 2e-9
-
-Riem_Solver3:
-  max_error:
-    gtcuda: 5e-6
-
-Remapping_Part1:
-  max_error:
-    gtcuda: 5e-6
-  near_zero:
-    gtcuda: 3.5e-15
-
-Remapping:
-  near_zero:
-    gtcuda: 3.5e-15
-
-UpdateDzC:
-  max_error:
-    gtcuda: 5e-10
-  near_zero:
-    gtcuda: 4.5e-15
-
-UpdateDzD:
-  max_error:
-    gtcuda: 5e-10
-
-FVSubgridZ:
-  max_error:
-    gtcuda: 1e-8
-=======
 C_SW:
   - backend: numpy
     platform: docker
     max_error: 2e-10
->>>>>>> 897e0e27
+
+CS_Profile_2d:
+  - backend: gtcuda
+    max_error: 2.5e-9
+    near_zero: 1.5e-14
+
+CS_Profile_2d-2:
+  - backend: gtcuda
+    max_error: 3e-8
+    near_zero: 1.5e-14
+
+Fillz:
+  - backend: gtcuda
+    max_error: 1e-13
+    near_zero: 3e-15
+
+MapN_Tracer_2d:
+  - backend: gtcuda
+    max_error: 2e-7
+    near_zero: 2.5e-15
+
+NH_P_Grad:
+  - backend: gtcuda
+    max_error: 2e-9
+
+Riem_Solver3:
+  - backend: gtcuda
+    max_error: 5e-6
+
+Remapping_Part1:
+  - backend: gtcuda
+    max_error: 5e-6
+    near_zero: 3.5e-15
+
+Remapping:
+  - backend: gtcuda
+    near_zero: 5e-6
+
+UpdateDzC:
+  - backend: gtcuda
+    max_error: 5e-10
+    near_zero: 4.5e-15
+
+UpdateDzD:
+  - backend: gtcuda
+    max_error: 5e-10
+
+FVSubgridZ:
+  - backend: gtcuda
+    max_error: 1e-8