import fv3core.stencils.remapping_part1 as remap_part1
from fv3core.testing import TranslateFortranData2Py


class TranslateRemapping_Part1(TranslateFortranData2Py):
    def __init__(self, grid):
        super().__init__(grid)
        self.compute_func = remap_part1.compute
        self.in_vars["data_vars"] = {
            "tracers": {"serialname": "qtracers"},
            "w": {},
            "u": grid.y3d_domain_dict(),
            "ua": {},
            "v": grid.x3d_domain_dict(),
            "delz": {},
            "pt": {},
            "delp": {},
            "cappa": {},
            "q_con": {},
            "pkz": grid.compute_dict(),
            "pk": {
                "istart": grid.is_,
                "iend": grid.ie,
                "jstart": grid.js,
                "jend": grid.je,
                "kend": grid.npz,
            },
            "peln": {
                "istart": grid.is_,
                "iend": grid.ie,
                "jstart": grid.js,
                "jend": grid.je,
                "kaxis": 1,
                "kend": grid.npz,
            },
            "pe": {
                "istart": grid.is_ - 1,
                "iend": grid.ie + 1,
                "jstart": grid.js - 1,
                "jend": grid.je + 1,
                "kend": grid.npz + 1,
                "kaxis": 1,
            },
            "hs": {},
            "te": {},
            "ps": {},
            "wsd": {
                "istart": grid.is_,
                "iend": grid.ie,
                "jstart": grid.js,
                "jend": grid.je,
            },
            "omga": {},
            # column variables...
            "ak": {},
            "bk": {},
            "gz": {"serialname": "gz1d", "kstart": grid.is_, "axis": 0},
            "cvm": {"kstart": grid.is_, "axis": 0},
        }
        self.in_vars["parameters"] = ["ptop", "akap", "r_vir", "nq"]
        self.out_vars = {}
        for k in [
            "pe",
            "pkz",
            "pk",
            "peln",
            "pt",
            "tracers",
            "cappa",
            "delp",
            "delz",
            "q_con",
            "te",
            "u",
            "v",
            "w",
            "ps",
            "wsd",
            "omga",
            "ua",
        ]:
            self.out_vars[k] = self.in_vars["data_vars"][k]
        self.out_vars["wsd"]["kstart"] = grid.npz - 1
        self.out_vars["wsd"]["kend"] = grid.npz - 1
        self.out_vars["ps"] = {"kstart": grid.npz - 1, "kend": grid.npz - 1}
<<<<<<< HEAD
        self.max_error = 1e-9
=======
        self.max_error = 3e-9
        self.near_zero = 5e-18
>>>>>>> 0c8e9ff5
        self.ignore_near_zero_errors = {"q_con": True, "qtracers": True}<|MERGE_RESOLUTION|>--- conflicted
+++ resolved
@@ -83,10 +83,6 @@
         self.out_vars["wsd"]["kstart"] = grid.npz - 1
         self.out_vars["wsd"]["kend"] = grid.npz - 1
         self.out_vars["ps"] = {"kstart": grid.npz - 1, "kend": grid.npz - 1}
-<<<<<<< HEAD
-        self.max_error = 1e-9
-=======
         self.max_error = 3e-9
         self.near_zero = 5e-18
->>>>>>> 0c8e9ff5
         self.ignore_near_zero_errors = {"q_con": True, "qtracers": True}