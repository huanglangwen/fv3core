import contextlib
import hashlib
import logging
import os

import numpy as np
import pytest
import serialbox as ser
import xarray as xr

import fv3core._config
import fv3core.utils.gt4py_utils as gt_utils
import fv3gfs.util as fv3util
from fv3core.utils.mpi import MPI


# this only matters for manually-added print statements
np.set_printoptions(threshold=4096)

OUTDIR = os.path.join(os.path.dirname(os.path.realpath(__file__)), "output")
GPU_MAX_ERR = 1e-10
GPU_NEAR_ZERO = 1e-15


def compare_arr(computed_data, ref_data):
    denom = np.abs(ref_data) + np.abs(computed_data)
    compare = 2.0 * np.abs(computed_data - ref_data) / denom
    compare[denom == 0] = 0.0
    return compare


def success_array(computed_data, ref_data, eps, ignore_near_zero_errors, near_zero):
    success = np.logical_or(
        np.logical_and(np.isnan(computed_data), np.isnan(ref_data)),
        compare_arr(computed_data, ref_data) < eps,
    )
    if ignore_near_zero_errors:
        success = np.logical_or(
            success,
            np.logical_and(
                np.abs(computed_data) < near_zero, np.abs(ref_data) < near_zero
            ),
        )
    return success


def success(computed_data, ref_data, eps, ignore_near_zero_errors, near_zero=0.0):
    return np.all(
        success_array(computed_data, ref_data, eps, ignore_near_zero_errors, near_zero)
    )


def platform():
    in_docker = os.environ.get("IN_DOCKER", False)
    return "docker" if in_docker else "metal"


def sample_wherefail(
    computed_data,
    ref_data,
    eps,
    print_failures,
    failure_stride,
    test_name,
    ignore_near_zero_errors,
    near_zero,
    xy_indices=False,
):
    found_indices = np.where(
        np.logical_not(
            success_array(
                computed_data, ref_data, eps, ignore_near_zero_errors, near_zero
            )
        )
    )
    computed_failures = computed_data[found_indices]
    reference_failures = ref_data[found_indices]

    return_strings = []
    bad_indices_count = len(found_indices[0])
    if print_failures:
        for b in range(0, bad_indices_count, failure_stride):
            full_index = [f[b] for f in found_indices]
            return_strings.append(
                f"index: {full_index}, computed {computed_failures[b]}, "
                f"reference {reference_failures[b]}, "
                f"diff {abs(computed_failures[b] - reference_failures[b])}"
            )
    sample = [f[0] for f in found_indices]
    fullcount = len(ref_data.flatten())

    return_strings.append(
        f"Failed count: {bad_indices_count}/{fullcount} "
        f"({round(100.0 * (bad_indices_count / fullcount), 2)}%),\n"
        f"first failed index {sample}, computed:{computed_failures[0]}, "
        f"reference: {reference_failures[0]}, "
        f"diff: {abs(computed_failures[0] - reference_failures[0])}\n"
    )

    if xy_indices:
        found_xy_indices = np.where(
            np.any(
                np.logical_not(
                    success_array(computed_data, ref_data, eps, ignore_near_zero_errors)
                ),
                axis=2,
            )
        )

        return_strings.append(
            "failed horizontal indices:" + str(list(zip(*found_xy_indices)))
        )

    return "\n".join(return_strings)


def process_override(threshold_overrides, testobj, test_name, backend):
    override = threshold_overrides.get(test_name, None)
    if override is not None:
        for spec in override:
            if "platform" not in spec:
                spec["platform"] = platform()
            if "backend" not in spec:
                spec["backend"] = backend
        matches = [
            spec
            for spec in override
            if spec["backend"] == backend and spec["platform"] == platform()
        ]
        if len(matches) > 1:
            raise Exception(
                "misconfigured threshold overrides file, more than 1 specification for "
                + test_name
                + " with backend="
                + backend
                + ", platform="
                + platform()
            )
        match = matches[0]
        if "max_error" in match:
            testobj.max_error = float(match["max_error"])
        if "near_zero" in match:
<<<<<<< HEAD
            testobj.near_zero = float(match["near_zero"])
=======
            _near_zero = float(match["near_zero"])
>>>>>>> 0e47d5d7


@pytest.mark.sequential
@pytest.mark.skipif(
    MPI is not None and MPI.COMM_WORLD.Get_size() > 1,
    reason="Running in parallel with mpi",
)
def test_sequential_savepoint(
    testobj,
    test_name,
    grid,
    serializer,
    savepoint_in,
    savepoint_out,
    rank,
    backend,
    print_failures,
    failure_stride,
    subtests,
    caplog,
    threshold_overrides,
    xy_indices=False,
):
    caplog.set_level(logging.DEBUG, logger="fv3core")
    if testobj is None:
        pytest.xfail(f"no translate object available for savepoint {test_name}")
    # Reduce error threshold for GPU
<<<<<<< HEAD
    if backend.endswith("cuda"):
        testobj.max_error = max(testobj.max_error, GPU_MAX_ERR)
        testobj.near_zero = max(testobj.near_zero, GPU_NEAR_ZERO)
=======
    if backend.endswith("cuda") and testobj.max_error < GPU_MAX_ERR:
        testobj.max_error = GPU_MAX_ERR
        _near_zero = GPU_NEAR_ZERO
>>>>>>> 0e47d5d7
    if threshold_overrides is not None:
        process_override(threshold_overrides, testobj, test_name, backend)
    fv3core._config.set_grid(grid)
    input_data = testobj.collect_input_data(serializer, savepoint_in)
    # run python version of functionality
    output = testobj.compute(input_data)
    failing_names = []
    passing_names = []
    for varname in testobj.serialnames(testobj.out_vars):
        near0 = testobj.ignore_near_zero_errors.get(varname, False)
        near0 = testobj.near_zero
        ref_data = serializer.read(varname, savepoint_out)
        with subtests.test(varname=varname):
            failing_names.append(varname)
            assert success(
                output[varname], ref_data, testobj.max_error, near0, testobj.near_zero
            ), sample_wherefail(
                output[varname],
                ref_data,
                testobj.max_error,
                print_failures,
                failure_stride,
                test_name,
                near0,
                testobj.near_zero,
                xy_indices,
            )
            passing_names.append(failing_names.pop())
    assert failing_names == [], f"only the following variables passed: {passing_names}"
    assert len(passing_names) > 0, "No tests passed"


def get_serializer(data_path, rank):
    return ser.Serializer(
        ser.OpenModeKind.Read, data_path, "Generator_rank" + str(rank)
    )


def state_from_savepoint(serializer, savepoint, name_to_std_name):
    properties = fv3util.fortran_info.properties_by_std_name
    origin = gt_utils.origin
    state = {}
    for name, std_name in name_to_std_name.items():
        array = serializer.read(name, savepoint)
        extent = tuple(np.asarray(array.shape) - 2 * np.asarray(origin))
        state["air_temperature"] = fv3util.Quantity(
            array,
            dims=reversed(properties["air_temperature"]["dims"]),
            units=properties["air_temperature"]["units"],
            origin=origin,
            extent=extent,
        )
    return state


@pytest.mark.mock_parallel
@pytest.mark.skipif(
    MPI is not None and MPI.COMM_WORLD.Get_size() > 1,
    reason="Running in parallel with mpi",
)
def test_mock_parallel_savepoint(
    testobj,
    test_name,
    grid,
    mock_communicator_list,
    serializer_list,
    savepoint_in_list,
    savepoint_out_list,
    backend,
    print_failures,
    failure_stride,
    subtests,
    caplog,
    threshold_overrides,
    xy_indices=False,
):
    caplog.set_level(logging.DEBUG, logger="fv3core")
    caplog.set_level(logging.DEBUG, logger="fv3util")
    if testobj is None:
        pytest.xfail(f"no translate object available for savepoint {test_name}")
    # Reduce error threshold for GPU
<<<<<<< HEAD
    if backend.endswith("cuda"):
        testobj.max_error = max(testobj.max_error, GPU_MAX_ERR)
        testobj.near_zero = max(testobj.near_zero, GPU_NEAR_ZERO)
=======
    if backend.endswith("cuda") and testobj.max_error < GPU_MAX_ERR:
        testobj.max_error = GPU_MAX_ERR
        _near_zero = GPU_NEAR_ZERO
>>>>>>> 0e47d5d7
    if threshold_overrides is not None:
        process_override(threshold_overrides, testobj, test_name, backend)
    fv3core._config.set_grid(grid)
    inputs_list = []
    for savepoint_in, serializer in zip(savepoint_in_list, serializer_list):
        inputs_list.append(testobj.collect_input_data(serializer, savepoint_in))
    output_list = testobj.compute_sequential(inputs_list, mock_communicator_list)
    failing_names = []
    ref_data = {}
    for varname in testobj.outputs.keys():
        ref_data[varname] = []
        near0 = testobj.ignore_near_zero_errors.get(varname, False)
        with _subtest(failing_names, subtests, varname=varname):
            failing_ranks = []
            for rank, (savepoint_out, serializer, output) in enumerate(
                zip(savepoint_out_list, serializer_list, output_list)
            ):
                with _subtest(failing_ranks, subtests, varname=varname, rank=rank):
                    ref_data[varname].append(serializer.read(varname, savepoint_out))
                    assert success(
                        gt_utils.asarray(output[varname]),
                        ref_data[varname][-1],
                        testobj.max_error,
                        near0,
                        testobj.near_zero,
                    ), sample_wherefail(
                        output[varname],
                        ref_data[varname][-1],
                        testobj.max_error,
                        print_failures,
                        failure_stride,
                        test_name,
                        near0,
                        testobj.near_zero,
                        xy_indices,
                    )
            assert failing_ranks == []
    failing_names = [item["varname"] for item in failing_names]
    if len(failing_names) > 0:
        out_filename = os.path.join(OUTDIR, f"{test_name}.nc")
        try:
            save_netcdf(
                testobj, inputs_list, output_list, ref_data, failing_names, out_filename
            )
        except Exception as error:
            print(error)
    assert failing_names == [], f"names tested: {list(testobj.outputs.keys())}"


def hash_result_data(result, data_keys):
    hashes = {}
    for k in data_keys:
        hashes[k] = hashlib.sha1(
            np.ascontiguousarray(gt_utils.asarray(result[k]))
        ).hexdigest()
    return hashes


@pytest.mark.parallel
@pytest.mark.skipif(
    MPI is not None and MPI.COMM_WORLD.Get_size() == 1,
    reason="Not running in parallel with mpi",
)
def test_parallel_savepoint(
    data_regression,
    data_path,
    testobj,
    test_name,
    test_case,
    grid,
    serializer,
    savepoint_in,
    savepoint_out,
    communicator,
    backend,
    print_failures,
    failure_stride,
    subtests,
    caplog,
    python_regression,
    threshold_overrides,
    xy_indices=False,
):
    caplog.set_level(logging.DEBUG, logger="fv3core")
    if python_regression and not testobj.python_regression:
        pytest.xfail(f"python_regression not set for test {test_name}")
    if testobj is None:
        pytest.xfail(f"no translate object available for savepoint {test_name}")
    # Reduce error threshold for GPU
<<<<<<< HEAD
    if backend.endswith("cuda"):
        testobj.max_error = max(testobj.max_error, GPU_MAX_ERR)
        testobj.near_zero = max(testobj.near_zero, GPU_NEAR_ZERO)
=======
    if backend.endswith("cuda") and testobj.max_error < GPU_MAX_ERR:
        testobj.max_error = GPU_MAX_ERR
>>>>>>> 0e47d5d7
    if threshold_overrides is not None:
        process_override(threshold_overrides, testobj, test_name, backend)
    fv3core._config.set_grid(grid[0])
    input_data = testobj.collect_input_data(serializer, savepoint_in)
    # run python version of functionality
    output = testobj.compute_parallel(input_data, communicator)
    out_vars = set(testobj.outputs.keys())
    out_vars.update(list(testobj._base.out_vars.keys()))
    if python_regression and testobj.python_regression:
        filename = f"python_regressions/{test_case}_{backend}_{platform()}.yml"
        filename = filename.replace("=", "_")
        data_regression.check(
            hash_result_data(output, out_vars),
            fullpath=os.path.join(data_path, filename),
        )
        return
    failing_names = []
    passing_names = []
    ref_data = {}
    for varname in out_vars:
        ref_data[varname] = []
        ref_data[varname].append(serializer.read(varname, savepoint_out))
        near0 = testobj.ignore_near_zero_errors.get(varname, False)
        with subtests.test(varname=varname):
            failing_names.append(varname)
            assert success(
                output[varname],
                ref_data[varname][0],
                testobj.max_error,
                near0,
                testobj.near_zero,
            ), sample_wherefail(
                output[varname],
                ref_data[varname][0],
                testobj.max_error,
                print_failures,
                failure_stride,
                test_name,
                near0,
                testobj.near_zero,
                xy_indices,
            )
            passing_names.append(failing_names.pop())
    if len(failing_names) > 0:
        out_filename = os.path.join(OUTDIR, f"{test_name}-{grid[0].rank}.nc")
        try:
            save_netcdf(
                testobj, [input_data], [output], ref_data, failing_names, out_filename
            )
        except Exception as error:
            print(error)
    assert failing_names == [], f"only the following variables passed: {passing_names}"
    assert len(passing_names) > 0, "No tests passed"


@contextlib.contextmanager
def _subtest(failure_list, subtests, **kwargs):
    failure_list.append(kwargs)
    with subtests.test(**kwargs):
        yield
        failure_list.pop()  # will remove kwargs if the test passes


def save_netcdf(
    testobj, inputs_list, output_list, ref_data, failing_names, out_filename
):
    data_vars = {}
    for i, varname in enumerate(failing_names):
        dims = [dim_name + f"_{i}" for dim_name in testobj.outputs[varname]["dims"]]
        attrs = {"units": testobj.outputs[varname]["units"]}
        data_vars[f"{varname}_in"] = xr.DataArray(
            np.stack([in_data[varname] for in_data in inputs_list]),
            dims=("rank",) + tuple(dims),
            attrs=attrs,
        )
        data_vars[f"{varname}_ref"] = xr.DataArray(
            np.stack(ref_data[varname]), dims=("rank",) + tuple(dims), attrs=attrs
        )
        data_vars[f"{varname}_out"] = xr.DataArray(
            np.stack([output[varname] for output in output_list]),
            dims=("rank",) + tuple(dims),
            attrs=attrs,
        )
        data_vars[f"{varname}_error"] = (
            data_vars[f"{varname}_ref"] - data_vars[f"{varname}_out"]
        )
        data_vars[f"{varname}_error"].attrs = attrs
    xr.Dataset(data_vars=data_vars).to_netcdf(out_filename)<|MERGE_RESOLUTION|>--- conflicted
+++ resolved
@@ -140,11 +140,7 @@
         if "max_error" in match:
             testobj.max_error = float(match["max_error"])
         if "near_zero" in match:
-<<<<<<< HEAD
             testobj.near_zero = float(match["near_zero"])
-=======
-            _near_zero = float(match["near_zero"])
->>>>>>> 0e47d5d7
 
 
 @pytest.mark.sequential
@@ -172,15 +168,9 @@
     if testobj is None:
         pytest.xfail(f"no translate object available for savepoint {test_name}")
     # Reduce error threshold for GPU
-<<<<<<< HEAD
     if backend.endswith("cuda"):
         testobj.max_error = max(testobj.max_error, GPU_MAX_ERR)
         testobj.near_zero = max(testobj.near_zero, GPU_NEAR_ZERO)
-=======
-    if backend.endswith("cuda") and testobj.max_error < GPU_MAX_ERR:
-        testobj.max_error = GPU_MAX_ERR
-        _near_zero = GPU_NEAR_ZERO
->>>>>>> 0e47d5d7
     if threshold_overrides is not None:
         process_override(threshold_overrides, testobj, test_name, backend)
     fv3core._config.set_grid(grid)
@@ -262,15 +252,9 @@
     if testobj is None:
         pytest.xfail(f"no translate object available for savepoint {test_name}")
     # Reduce error threshold for GPU
-<<<<<<< HEAD
     if backend.endswith("cuda"):
         testobj.max_error = max(testobj.max_error, GPU_MAX_ERR)
         testobj.near_zero = max(testobj.near_zero, GPU_NEAR_ZERO)
-=======
-    if backend.endswith("cuda") and testobj.max_error < GPU_MAX_ERR:
-        testobj.max_error = GPU_MAX_ERR
-        _near_zero = GPU_NEAR_ZERO
->>>>>>> 0e47d5d7
     if threshold_overrides is not None:
         process_override(threshold_overrides, testobj, test_name, backend)
     fv3core._config.set_grid(grid)
@@ -360,20 +344,11 @@
     if testobj is None:
         pytest.xfail(f"no translate object available for savepoint {test_name}")
     # Reduce error threshold for GPU
-<<<<<<< HEAD
     if backend.endswith("cuda"):
         testobj.max_error = max(testobj.max_error, GPU_MAX_ERR)
         testobj.near_zero = max(testobj.near_zero, GPU_NEAR_ZERO)
-=======
-    if backend.endswith("cuda") and testobj.max_error < GPU_MAX_ERR:
-        testobj.max_error = GPU_MAX_ERR
->>>>>>> 0e47d5d7
     if threshold_overrides is not None:
         process_override(threshold_overrides, testobj, test_name, backend)
-    fv3core._config.set_grid(grid[0])
-    input_data = testobj.collect_input_data(serializer, savepoint_in)
-    # run python version of functionality
-    output = testobj.compute_parallel(input_data, communicator)
     out_vars = set(testobj.outputs.keys())
     out_vars.update(list(testobj._base.out_vars.keys()))
     if python_regression and testobj.python_regression:
