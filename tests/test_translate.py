--- conflicted
+++ resolved
@@ -30,49 +30,25 @@
     return compare
 
 
-def success_array(
-    computed_data, ref_data, eps, ignore_near_zero_errors, ignore_overcomputes=True
-):
+def success_array(computed_data, ref_data, eps, ignore_near_zero_errors):
     success = np.logical_or(
         np.logical_and(np.isnan(computed_data), np.isnan(ref_data)),
         compare_arr(computed_data, ref_data) < eps,
         # np.isclose(computed_data, ref_data, rtol=eps * 1e-2, atol=eps * 1e-2),
     )
     if ignore_near_zero_errors:
-<<<<<<< HEAD
-        SMALL_NUMBER = 1e-18
-        success = np.logical_or(
-            success,
-            np.logical_and(
-                np.abs(computed_data) < SMALL_NUMBER, np.abs(ref_data) < SMALL_NUMBER
-            ),
-        )
-    if ignore_overcomputes:
-        LARGE_NUMBER = 1e30
-        success = np.logical_or(
-            success,
-            np.logical_and(
-                np.abs(computed_data) < LARGE_NUMBER, np.abs(ref_data) > LARGE_NUMBER
-=======
         success = np.logical_or(
             success,
             np.logical_and(
                 np.abs(computed_data) < _near_zero, np.abs(ref_data) < _near_zero
->>>>>>> c1f96b50
             ),
         )
 
     return success
 
 
-def success(
-    computed_data, ref_data, eps, ignore_near_zero_errors, ignore_overcomputes=True
-):
-    return np.all(
-        success_array(
-            computed_data, ref_data, eps, ignore_near_zero_errors, ignore_overcomputes
-        )
-    )
+def success(computed_data, ref_data, eps, ignore_near_zero_errors):
+    return np.all(success_array(computed_data, ref_data, eps, ignore_near_zero_errors))
 
 
 def sample_wherefail(
