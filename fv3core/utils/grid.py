--- conflicted
+++ resolved
@@ -90,33 +90,6 @@
             )
         return self._quantity_factory
 
-<<<<<<< HEAD
-    def splitters(self, *, origin=None):
-        """Return the splitters relative to origin.
-
-        Args:
-            origin: The compute origin
-
-        """
-        if origin is None:
-            origin = self.compute_origin()
-        return {
-            "i_start": self.is_ - self.global_is + (self.is_ - origin[0])
-            if self.west_edge
-            else None,
-            "i_end": self.npx + self.halo - 2 - self.global_is + (self.is_ - origin[0])
-            if self.east_edge
-            else None,
-            "j_start": self.js - self.global_js + (self.js - origin[1])
-            if self.south_edge
-            else None,
-            "j_end": self.npy + self.halo - 2 - self.global_js + (self.js - origin[1])
-            if self.north_edge
-            else None,
-        }
-
-=======
->>>>>>> 381b13c4
     def make_quantity(
         self,
         array,
