--- conflicted
+++ resolved
@@ -312,12 +312,6 @@
         return (self.nid, self.njd, self.npz + 1)
 
     def domain_shape_compute(self, add: Tuple[int, int, int] = (0, 0, 0)):
-<<<<<<< HEAD
-        return (self.nic + add[0], self.njc + add[1], self.npz + add[2])
-
-    def domain_shape_compute_buffer_2d(self, add: Tuple[int, int, int] = (1, 1, 0)):
-=======
->>>>>>> 1b3009b2
         return (self.nic + add[0], self.njc + add[1], self.npz + add[2])
 
     def domain_shape_compute_buffer_k(self):
