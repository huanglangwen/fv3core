from typing import Tuple

import numpy as np
from gt4py import gtscript

import fv3core.utils.global_config as global_config
import fv3gfs.util as fv3util

from . import gt4py_utils as utils


class Grid:
    # indices = ["is_", "ie", "isd", "ied", "js", "je", "jsd", "jed"]
    index_pairs = [("is_", "js"), ("ie", "je"), ("isd", "jsd"), ("ied", "jed")]
    shape_params = ["npz", "npx", "npy"]
    # npx -- number of grid corners on one tile of the domain
    # grid.ie == npx - 1identified east edge in fortran
    # But we need to add the halo - 1 to change this check to 0 based python arrays
    # grid.ie == npx + halo - 2

    def __init__(self, indices, shape_params, rank, layout, data_fields={}):
        self.rank = rank
        self.partitioner = fv3util.TilePartitioner(layout)
        self.subtile_index = self.partitioner.subtile_index(self.rank)
        self.layout = layout
        for s in self.shape_params:
            setattr(self, s, int(shape_params[s]))
        self.subtile_width_x = int((self.npx - 1) / self.layout[0])
        self.subtile_width_y = int((self.npy - 1) / self.layout[1])
        for ivar, jvar in self.index_pairs:
            local_i, local_j = self.global_to_local_indices(
                int(indices[ivar]), int(indices[jvar])
            )
            setattr(self, ivar, local_i)
            setattr(self, jvar, local_j)
        self.nid = int(self.ied - self.isd + 1)
        self.njd = int(self.jed - self.jsd + 1)
        self.nic = int(self.ie - self.is_ + 1)
        self.njc = int(self.je - self.js + 1)
        self.halo = utils.halo
        # TODO: do we want to set face indices this way?
        self.isf = 0
        self.ief = self.npx - 1
        self.jsf = 0
        self.jef = self.npy - 1
        self.global_is, self.global_js = self.local_to_global_indices(self.is_, self.js)
        self.global_ie, self.global_je = self.local_to_global_indices(self.ie, self.je)
        self.global_isd, self.global_jsd = self.local_to_global_indices(
            self.isd, self.jsd
        )
        self.global_ied, self.global_jed = self.local_to_global_indices(
            self.ied, self.jed
        )
        self.west_edge = self.global_is == self.halo
        self.east_edge = self.global_ie == self.npx + self.halo - 2
        self.south_edge = self.global_js == self.halo
        self.north_edge = self.global_je == self.npy + self.halo - 2

        self.j_offset = self.js - self.jsd - 1
        self.i_offset = self.is_ - self.isd - 1
        self.sw_corner = self.west_edge and self.south_edge
        self.se_corner = self.east_edge and self.south_edge
        self.nw_corner = self.west_edge and self.north_edge
        self.ne_corner = self.east_edge and self.north_edge
        self.data_fields = {}
        self.add_data(data_fields)
        self._sizer = None
        self._quantity_factory = None

    @property
    def sizer(self):
        if self._sizer is None:
            # in the future this should use from_namelist, when we have a non-flattened
            # namelist
            self._sizer = fv3util.SubtileGridSizer.from_tile_params(
                nx_tile=self.npx - 1,
                ny_tile=self.npy - 1,
                nz=self.npz,
                n_halo=self.halo,
                extra_dim_lengths={},
                layout=self.layout,
            )
        return self._sizer

    @property
    def quantity_factory(self):
        if self._quantity_factory is None:
            self._quantity_factory = fv3util.QuantityFactory.from_backend(
                self.sizer, backend=global_config.get_backend()
            )
        return self._quantity_factory

    def make_quantity(
        self,
        array,
        dims=[fv3util.X_DIM, fv3util.Y_DIM, fv3util.Z_DIM],
        units="Unknown",
        origin=None,
        extent=None,
    ):
        if origin is None:
            origin = self.compute_origin()
        if extent is None:
            extent = self.domain_shape_compute()
        return fv3util.Quantity(
            array, dims=dims, units=units, origin=origin, extent=extent
        )

    def quantity_dict_update(
        self,
        data_dict,
        varname,
        dims=[fv3util.X_DIM, fv3util.Y_DIM, fv3util.Z_DIM],
        units="Unknown",
    ):
        data_dict[varname + "_quantity"] = self.quantity_wrap(
            data_dict[varname], dims=dims, units=units
        )

    def quantity_wrap(
        self, data, dims=[fv3util.X_DIM, fv3util.Y_DIM, fv3util.Z_DIM], units="Unknown"
    ):
        origin = self.sizer.get_origin(dims)
        extent = self.sizer.get_extent(dims)
        return fv3util.Quantity(
            data, dims=dims, units=units, origin=origin, extent=extent
        )

    def global_to_local_1d(self, global_value, subtile_index, subtile_length):
        return global_value - subtile_index * subtile_length

    def global_to_local_x(self, i_global):
        return self.global_to_local_1d(
            i_global, self.subtile_index[1], self.subtile_width_x
        )

    def global_to_local_y(self, j_global):
        return self.global_to_local_1d(
            j_global, self.subtile_index[0], self.subtile_width_y
        )

    def global_to_local_indices(self, i_global, j_global):
        i_local = self.global_to_local_x(i_global)
        j_local = self.global_to_local_y(j_global)
        return i_local, j_local

    def local_to_global_1d(self, local_value, subtile_index, subtile_length):
        return local_value + subtile_index * subtile_length

    def local_to_global_indices(self, i_local, j_local):
        i_global = self.local_to_global_1d(
            i_local, self.subtile_index[1], self.subtile_width_x
        )
        j_global = self.local_to_global_1d(
            j_local, self.subtile_index[0], self.subtile_width_y
        )
        return i_global, j_global

    def add_data(self, data_dict):
        self.data_fields.update(data_dict)
        for k, v in self.data_fields.items():
            setattr(self, k, v)

    def irange_compute(self):
        return range(self.is_, self.ie + 1)

    def irange_compute_x(self):
        return range(self.is_, self.ie + 2)

    def jrange_compute(self):
        return range(self.js, self.je + 1)

    def jrange_compute_y(self):
        return range(self.js, self.je + 2)

    def irange_domain(self):
        return range(self.isd, self.ied + 1)

    def jrange_domain(self):
        return range(self.jsd, self.jed + 1)

    def krange(self):
        return range(0, self.npz)

    def compute_interface(self):
        return self.slice_dict(self.compute_dict())

    def x3d_interface(self):
        return self.slice_dict(self.x3d_compute_dict())

    def y3d_interface(self):
        return self.slice_dict(self.y3d_compute_dict())

    def x3d_domain_interface(self):
        return self.slice_dict(self.x3d_domain_dict())

    def y3d_domain_interface(self):
        return self.slice_dict(self.y3d_domain_dict())

    def add_one(self, num):
        if num is None:
            return None
        return num + 1

    def slice_dict(self, d, ndim: int = 3):
        iters: str = "ijk" if ndim > 1 else "k"
        return tuple(
            [
                slice(d[f"{iters[i]}start"], self.add_one(d[f"{iters[i]}end"]))
                for i in range(ndim)
            ]
        )

    def default_domain_dict(self):
        return {
            "istart": self.isd,
            "iend": self.ied,
            "jstart": self.jsd,
            "jend": self.jed,
            "kstart": 0,
            "kend": self.npz - 1,
        }

    def default_dict_buffer_2d(self):
        mydict = self.default_domain_dict()
        mydict["iend"] += 1
        mydict["jend"] += 1
        return mydict

    def compute_dict(self):
        return {
            "istart": self.is_,
            "iend": self.ie,
            "jstart": self.js,
            "jend": self.je,
            "kstart": 0,
            "kend": self.npz - 1,
        }

    def compute_dict_buffer_2d(self):
        mydict = self.compute_dict()
        mydict["iend"] += 1
        mydict["jend"] += 1
        return mydict

    def default_buffer_k_dict(self):
        mydict = self.default_domain_dict()
        mydict["kend"] = self.npz
        return mydict

    def compute_buffer_k_dict(self):
        mydict = self.compute_dict()
        mydict["kend"] = self.npz
        return mydict

    def x3d_domain_dict(self):
        horizontal_dict = {
            "istart": self.isd,
            "iend": self.ied + 1,
            "jstart": self.jsd,
            "jend": self.jed,
        }
        return {**self.default_domain_dict(), **horizontal_dict}

    def y3d_domain_dict(self):
        horizontal_dict = {
            "istart": self.isd,
            "iend": self.ied,
            "jstart": self.jsd,
            "jend": self.jed + 1,
        }
        return {**self.default_domain_dict(), **horizontal_dict}

    def x3d_compute_dict(self):
        horizontal_dict = {
            "istart": self.is_,
            "iend": self.ie + 1,
            "jstart": self.js,
            "jend": self.je,
        }
        return {**self.default_domain_dict(), **horizontal_dict}

    def y3d_compute_dict(self):
        horizontal_dict = {
            "istart": self.is_,
            "iend": self.ie,
            "jstart": self.js,
            "jend": self.je + 1,
        }
        return {**self.default_domain_dict(), **horizontal_dict}

    def x3d_compute_domain_y_dict(self):
        horizontal_dict = {
            "istart": self.is_,
            "iend": self.ie + 1,
            "jstart": self.jsd,
            "jend": self.jed,
        }
        return {**self.default_domain_dict(), **horizontal_dict}

    def y3d_compute_domain_x_dict(self):
        horizontal_dict = {
            "istart": self.isd,
            "iend": self.ied,
            "jstart": self.js,
            "jend": self.je + 1,
        }
        return {**self.default_domain_dict(), **horizontal_dict}

    def domain_shape_full(self, *, add: Tuple[int, int, int] = (0, 0, 0)):
        """Domain shape for the full array including halo points."""
        return (self.nid + add[0], self.njd + add[1], self.npz + add[2])

    def domain_shape_compute(self, *, add: Tuple[int, int, int] = (0, 0, 0)):
        """Compute domain shape excluding halo points."""
        return (self.nic + add[0], self.njc + add[1], self.npz + add[2])

<<<<<<< HEAD
=======
    def copy_right_edge(self, var, i_index, j_index):
        return np.copy(var[i_index:, :, :]), np.copy(var[:, j_index:, :])

    def insert_left_edge(self, var, edge_data_i, i_index, edge_data_j, j_index):
        if len(var.shape) < 3:
            var[:i_index, :] = edge_data_i
            var[:, :j_index] = edge_data_j
        else:
            var[:i_index, :, :] = edge_data_i
            var[:, :j_index, :] = edge_data_j

    def insert_right_edge(self, var, edge_data_i, i_index, edge_data_j, j_index):
        if len(var.shape) < 3:
            var[i_index:, :] = edge_data_i
            var[:, j_index:] = edge_data_j
        else:
            var[i_index:, :, :] = edge_data_i
            var[:, j_index:, :] = edge_data_j

    def uvar_edge_halo(self, var):
        return self.copy_right_edge(var, self.ie + 2, self.je + 1)

    def vvar_edge_halo(self, var):
        return self.copy_right_edge(var, self.ie + 1, self.je + 2)

    def edge_offset_halos(self, uvar, vvar):
        u_edge_i, u_edge_j = self.uvar_edge_halo(uvar)
        v_edge_i, v_edge_j = self.vvar_edge_halo(vvar)
        return u_edge_i, u_edge_j, v_edge_i, v_edge_j

    def insert_edge(self, var, edge_data, index):
        var[index] = edge_data

    def append_edges(self, uvar, u_edge_i, u_edge_j, vvar, v_edge_i, v_edge_j):
        self.insert_right_edge(uvar, u_edge_i, self.ie + 2, u_edge_j, self.je + 1)
        self.insert_right_edge(vvar, v_edge_i, self.ie + 1, v_edge_j, self.je + 2)

    def overwrite_edges(self, var, edgevar, left_i_index, left_j_index):
        if len(var.shape) < 3:
            self.insert_left_edge(
                var,
                edgevar[:left_i_index, :],
                left_i_index,
                edgevar[:, :left_j_index],
                left_j_index,
            )
            right_i_index = self.ie + left_i_index
            right_j_index = self.ie + left_j_index
            self.insert_right_edge(
                var,
                edgevar[right_i_index:, :],
                right_i_index,
                edgevar[:, right_j_index:],
                right_j_index,
            )
        else:
            self.insert_left_edge(
                var,
                edgevar[:left_i_index, :, :],
                left_i_index,
                edgevar[:, :left_j_index, :],
                left_j_index,
            )
            right_i_index = self.ie + left_i_index
            right_j_index = self.ie + left_j_index
            self.insert_right_edge(
                var,
                edgevar[right_i_index:, :, :],
                right_i_index,
                edgevar[:, right_j_index:, :],
                right_j_index,
            )

>>>>>>> 5bbf0047
    def compute_origin(self, add: Tuple[int, int, int] = (0, 0, 0)):
        """Start of the compute domain (e.g. (halo, halo, 0))"""
        return (self.is_ + add[0], self.js + add[1], add[2])

    def full_origin(self, add: Tuple[int, int, int] = (0, 0, 0)):
        """Start of the full array including halo points (e.g. (0, 0, 0))"""
        return (self.isd + add[0], self.jsd + add[1], add[2])

    def default_origin(self):
        # This only exists as a reminder because devs might
        # be used to writing "default origin"
        # if it's no longer useful please delete this method
        raise NotImplementedError(
            "This has been renamed to `full_origin`, update your code!"
        )

    # TODO, expand to more cases
    def horizontal_starts_from_shape(self, shape):
        if shape[0:2] in [
            self.domain_shape_compute()[0:2],
            self.domain_shape_compute(add=(1, 0, 0))[0:2],
            self.domain_shape_compute(add=(0, 1, 0))[0:2],
            self.domain_shape_compute(add=(1, 1, 0))[0:2],
        ]:
            return self.is_, self.js
        elif shape[0:2] == (self.nic + 2, self.njc + 2):
            return self.is_ - 1, self.js - 1
        else:
            return 0, 0


def axis_offsets(
    grid: Grid,
    origin: Tuple[int, ...],
    domain: Tuple[int, ...],
):
    """Return the axis offsets relative to stencil compute domain."""
    if grid.west_edge:
        proc_offset = grid.is_ - grid.global_is
        origin_offset = grid.is_ - origin[0]
        i_start = gtscript.I[0] + proc_offset + origin_offset
    else:
        i_start = gtscript.I[0] - np.iinfo(np.int32).max

    if grid.east_edge:
        proc_offset = grid.npx + grid.halo - 2 - grid.global_is
        endpt_offset = (grid.is_ - origin[0]) - domain[0] + 1
        i_end = gtscript.I[-1] + proc_offset + endpt_offset
    else:
        i_end = gtscript.I[-1] + np.iinfo(np.int32).max

    if grid.south_edge:
        proc_offset = grid.js - grid.global_js
        origin_offset = grid.js - origin[1]
        j_start = gtscript.J[0] + proc_offset + origin_offset
    else:
        j_start = gtscript.J[0] - np.iinfo(np.int32).max

    if grid.north_edge:
        proc_offset = grid.npy + grid.halo - 2 - grid.global_js
        endpt_offset = (grid.js - origin[1]) - domain[1] + 1
        j_end = gtscript.J[-1] + proc_offset + endpt_offset
    else:
        j_end = gtscript.J[-1] + np.iinfo(np.int32).max

    return {
        "i_start": i_start,
        "local_is": gtscript.I[0] + grid.is_ - origin[0],
        "i_end": i_end,
        "local_ie": gtscript.I[-1] + grid.ie - origin[0] - domain[0] + 1,
        "j_start": j_start,
        "local_js": gtscript.J[0] + grid.js - origin[1],
        "j_end": j_end,
        "local_je": gtscript.J[-1] + grid.je - origin[1] - domain[1] + 1,
    }<|MERGE_RESOLUTION|>--- conflicted
+++ resolved
@@ -315,82 +315,6 @@
         """Compute domain shape excluding halo points."""
         return (self.nic + add[0], self.njc + add[1], self.npz + add[2])
 
-<<<<<<< HEAD
-=======
-    def copy_right_edge(self, var, i_index, j_index):
-        return np.copy(var[i_index:, :, :]), np.copy(var[:, j_index:, :])
-
-    def insert_left_edge(self, var, edge_data_i, i_index, edge_data_j, j_index):
-        if len(var.shape) < 3:
-            var[:i_index, :] = edge_data_i
-            var[:, :j_index] = edge_data_j
-        else:
-            var[:i_index, :, :] = edge_data_i
-            var[:, :j_index, :] = edge_data_j
-
-    def insert_right_edge(self, var, edge_data_i, i_index, edge_data_j, j_index):
-        if len(var.shape) < 3:
-            var[i_index:, :] = edge_data_i
-            var[:, j_index:] = edge_data_j
-        else:
-            var[i_index:, :, :] = edge_data_i
-            var[:, j_index:, :] = edge_data_j
-
-    def uvar_edge_halo(self, var):
-        return self.copy_right_edge(var, self.ie + 2, self.je + 1)
-
-    def vvar_edge_halo(self, var):
-        return self.copy_right_edge(var, self.ie + 1, self.je + 2)
-
-    def edge_offset_halos(self, uvar, vvar):
-        u_edge_i, u_edge_j = self.uvar_edge_halo(uvar)
-        v_edge_i, v_edge_j = self.vvar_edge_halo(vvar)
-        return u_edge_i, u_edge_j, v_edge_i, v_edge_j
-
-    def insert_edge(self, var, edge_data, index):
-        var[index] = edge_data
-
-    def append_edges(self, uvar, u_edge_i, u_edge_j, vvar, v_edge_i, v_edge_j):
-        self.insert_right_edge(uvar, u_edge_i, self.ie + 2, u_edge_j, self.je + 1)
-        self.insert_right_edge(vvar, v_edge_i, self.ie + 1, v_edge_j, self.je + 2)
-
-    def overwrite_edges(self, var, edgevar, left_i_index, left_j_index):
-        if len(var.shape) < 3:
-            self.insert_left_edge(
-                var,
-                edgevar[:left_i_index, :],
-                left_i_index,
-                edgevar[:, :left_j_index],
-                left_j_index,
-            )
-            right_i_index = self.ie + left_i_index
-            right_j_index = self.ie + left_j_index
-            self.insert_right_edge(
-                var,
-                edgevar[right_i_index:, :],
-                right_i_index,
-                edgevar[:, right_j_index:],
-                right_j_index,
-            )
-        else:
-            self.insert_left_edge(
-                var,
-                edgevar[:left_i_index, :, :],
-                left_i_index,
-                edgevar[:, :left_j_index, :],
-                left_j_index,
-            )
-            right_i_index = self.ie + left_i_index
-            right_j_index = self.ie + left_j_index
-            self.insert_right_edge(
-                var,
-                edgevar[right_i_index:, :, :],
-                right_i_index,
-                edgevar[:, right_j_index:, :],
-                right_j_index,
-            )
-
->>>>>>> 5bbf0047
     def compute_origin(self, add: Tuple[int, int, int] = (0, 0, 0)):
         """Start of the compute domain (e.g. (halo, halo, 0))"""
         return (self.is_ + add[0], self.js + add[1], add[2])
