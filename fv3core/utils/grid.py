--- conflicted
+++ resolved
@@ -311,34 +311,6 @@
         """Compute domain shape excluding halo points."""
         return (self.nic + add[0], self.njc + add[1], self.npz + add[2])
 
-<<<<<<< HEAD
-=======
-    def copy_right_edge(self, var, i_index, j_index):
-        return np.copy(var[i_index:, :, :]), np.copy(var[:, j_index:, :])
-
-    def insert_left_edge(self, var, edge_data_i, i_index, edge_data_j, j_index):
-        if len(var.shape) < 3:
-            var[:i_index, :] = edge_data_i
-            var[:, :j_index] = edge_data_j
-        else:
-            var[:i_index, :, :] = edge_data_i
-            var[:, :j_index, :] = edge_data_j
-
-    def insert_right_edge(self, var, edge_data_i, i_index, edge_data_j, j_index):
-        if len(var.shape) < 3:
-            var[i_index:, :] = edge_data_i
-            var[:, j_index:] = edge_data_j
-        else:
-            var[i_index:, :, :] = edge_data_i
-            var[:, j_index:, :] = edge_data_j
-
-    def uvar_edge_halo(self, var):
-        return self.copy_right_edge(var, self.ie + 2, self.je + 1)
-
-    def vvar_edge_halo(self, var):
-        return self.copy_right_edge(var, self.ie + 1, self.je + 2)
-
->>>>>>> 9a643d48
     def compute_origin(self, add: Tuple[int, int, int] = (0, 0, 0)):
         """Start of the compute domain (e.g. (halo, halo, 0))"""
         return (self.is_ + add[0], self.js + add[1], add[2])
