import gt4py.gtscript as gtscript
from gt4py.gtscript import PARALLEL, computation, interval, parallel, region

import fv3core.utils.gt4py_utils as utils
from fv3core.decorators import gtstencil


sd = utils.sd


<<<<<<< HEAD
@gtscript.function
def fill2_4corners_x(
    q_int: sd,
    q_corner: sd,
    sw_mult: float,
    se_mult: float,
    nw_mult: float,
    ne_mult: float,
):
    from __splitters__ import i_end, i_start, j_end, j_start
=======
def fill_4corners_x(q: sd):
    from __externals__ import i_end, i_start, j_end, j_start
>>>>>>> c1f96b50

    q_out = q_int

    # Southwest
    with parallel(region[i_start - 2, j_start - 1]):
        q_out = sw_mult * q_corner[1, 2, 0]
    with parallel(region[i_start - 1, j_start - 1]):
        q_out = sw_mult * q_corner[0, 1, 0]

    # Southeast
    with parallel(region[i_end + 2, j_start - 1]):
        q_out = se_mult * q_corner[-1, 2, 0]
    with parallel(region[i_end + 1, j_start - 1]):
        q_out = se_mult * q_corner[0, 1, 0]

    # Northwest
    with parallel(region[i_start - 1, j_end + 1]):
        q_out = nw_mult * q_corner[0, -1, 0]
    with parallel(region[i_start - 2, j_end + 1]):
        q_out = nw_mult * q_corner[1, -2, 0]

    # Northeast
    with parallel(region[i_end + 1, j_end + 1]):
        q_out = ne_mult * q_corner[0, -1, 0]
    with parallel(region[i_end + 2, j_end + 1]):
        q_out = ne_mult * q_corner[-1, -2, 0]

    return q_out


<<<<<<< HEAD
@gtscript.function
def fill2_4corners_y(
    q_int: sd,
    q_corner: sd,
    sw_mult: float,
    se_mult: float,
    nw_mult: float,
    ne_mult: float,
):
    from __splitters__ import i_end, i_start, j_end, j_start
=======
def fill_4corners_y(q: sd):
    from __externals__ import i_end, i_start, j_end, j_start
>>>>>>> c1f96b50

    q_out = q_int

    # Southwest
    with parallel(region[i_start - 1, j_start - 1]):
        q_out = sw_mult * q_corner[1, 0, 0]
    with parallel(region[i_start - 1, j_start - 2]):
        q_out = sw_mult * q_corner[2, 1, 0]

    # Southeast
    with parallel(region[i_end + 1, j_start - 1]):
        q_out = se_mult * q_corner[-1, 0, 0]
    with parallel(region[i_end + 1, j_start - 2]):
        q_out = se_mult * q_corner[-2, 1, 0]

    # Northwest
    with parallel(region[i_start - 1, j_end + 1]):
        q_out = nw_mult * q_corner[1, 0, 0]
    with parallel(region[i_start - 1, j_end + 2]):
        q_out = nw_mult * q_corner[2, -1, 0]

    # Northeast
    with parallel(region[i_end + 1, j_end + 1]):
        q_out = ne_mult * q_corner[-1, 0, 0]
    with parallel(region[i_end + 1, j_end + 2]):
        q_out = ne_mult * q_corner[-2, -1, 0]

    return q_out


def fill_4corners(q, direction, grid):
    def definition(q: sd):
        from __externals__ import func

        with computation(PARALLEL), interval(...):
            q = func(q, q, 1, 1, 1, 1)

    extent = 3
    origin = (grid.is_ - extent, grid.js - extent, 0)
    domain = (grid.nic + 2 * extent, grid.njc + 2 * extent, q.shape[2])

    splitters = grid.splitters(origin=origin)

    kwargs = {"origin": origin, "domain": domain}

    if direction == "x":
<<<<<<< HEAD
        stencil = gtstencil(definition=definition, externals={"func": fill2_4corners_x})
        stencil(q, **kwargs)
    elif direction == "y":
        stencil = gtstencil(definition=definition, externals={"func": fill2_4corners_y})
=======
        stencil = gtstencil(
            definition=definition, externals={"func": fill_4corners_x, **splitters}
        )
        stencil(q, **kwargs)
    elif direction == "y":
        stencil = gtstencil(
            definition=definition, externals={"func": fill_4corners_y, **splitters}
        )
>>>>>>> c1f96b50
        stencil(q, **kwargs)
    else:
        raise ValueError("Direction not recognized. Specify either x or y")


@gtscript.function
def fill3_4corners_x(
    q_int: sd,
    q_corner: sd,
    sw_mult: float,
    se_mult: float,
    nw_mult: float,
    ne_mult: float,
):
    from __splitters__ import i_end, i_start, j_end, j_start

    q_out = q_int

    # SW corner
    with parallel(region[i_start - 3, j_start - 1]):
        q_out = sw_mult * q_corner[2, 3, 0]
    with parallel(region[i_start - 2, j_start - 1]):
        q_out = sw_mult * q_corner[1, 2, 0]
    with parallel(region[i_start - 1, j_start - 1]):
        q_out = sw_mult * q_corner[0, 1, 0]

    # SE corner
    with parallel(region[i_end + 1, j_start - 1]):
        q_out = se_mult * q_corner[0, 1, 0]
    with parallel(region[i_end + 2, j_start - 1]):
        q_out = se_mult * q_corner[-1, 2, 0]
    with parallel(region[i_end + 3, j_start - 1]):
        q_out = se_mult * q_corner[-2, 3, 0]

    # NE corner
    with parallel(region[i_end + 1, j_end + 1]):
        q_out = ne_mult * q_corner[0, -1, 0]
    with parallel(region[i_end + 2, j_end + 1]):
        q_out = ne_mult * q_corner[-1, -2, 0]
    with parallel(region[i_end + 3, j_end + 1]):
        q_out = ne_mult * q_corner[-2, -3, 0]

    # NW corner
    with parallel(region[i_start - 3, j_end + 1]):
        q_out = nw_mult * q_corner[2, -3, 0]
    with parallel(region[i_start - 2, j_end + 1]):
        q_out = nw_mult * q_corner[1, -2, 0]
    with parallel(region[i_start - 1, j_end + 1]):
        q_out = nw_mult * q_corner[0, -1, 0]

    return q_out


@gtscript.function
def fill3_4corners_y(
    q_int: sd,
    q_corner: sd,
    sw_mult: float,
    se_mult: float,
    nw_mult: float,
    ne_mult: float,
):
    from __splitters__ import i_end, i_start, j_end, j_start

    q_out = q_int

    # SW corner
    with parallel(region[i_start - 1, j_start - 3]):
        q_out = sw_mult * q_corner[3, 2, 0]
    with parallel(region[i_start - 1, j_start - 2]):
        q_out = sw_mult * q_corner[2, 1, 0]
    with parallel(region[i_start - 1, j_start - 1]):
        q_out = sw_mult * q_corner[1, 0, 0]

    # SE corner
    with parallel(region[i_end + 1, j_start - 3]):
        q_out = se_mult * q_corner[-3, 2, 0]
    with parallel(region[i_end + 1, j_start - 2]):
        q_out = se_mult * q_corner[-2, 1, 0]
    with parallel(region[i_end + 1, j_start - 1]):
        q_out = se_mult * q_corner[-1, 0, 0]

    # NE corner
    with parallel(region[i_end + 1, j_end + 1]):
        q_out = ne_mult * q_corner[-1, 0, 0]
    with parallel(region[i_end + 1, j_end + 2]):
        q_out = ne_mult * q_corner[-2, -1, 0]
    with parallel(region[i_end + 1, j_end + 3]):
        q_out = ne_mult * q_corner[-3, -2, 0]

    # NW corner
    with parallel(region[i_start - 1, j_end + 1]):
        q_out = nw_mult * q_corner[1, 0, 0]
    with parallel(region[i_start - 1, j_end + 2]):
        q_out = nw_mult * q_corner[2, -1, 0]
    with parallel(region[i_start - 1, j_end + 3]):
        q_out = nw_mult * q_corner[3, -2, 0]

    return q_out


def copy_sw_corner(q, direction, grid, kslice):
    for j in range(grid.js - grid.halo, grid.js):
        for i in range(grid.is_ - grid.halo, grid.is_):
            if direction == "x":
                q[i, j, kslice] = q[j, grid.is_ - i + 2, kslice]
            if direction == "y":
                q[i, j, kslice] = q[grid.js - j + 2, i, kslice]


def copy_se_corner(q, direction, grid, kslice):
    for j in range(grid.js - grid.halo, grid.js):
        for i in range(grid.ie + 1, grid.ie + grid.halo + 1):
            if direction == "x":
                q[i, j, kslice] = q[grid.je + 1 - j + 2, i - grid.ie + 2, kslice]
            if direction == "y":
                q[i, j, kslice] = q[grid.je + j - 2, grid.ie + 1 - i + 2, kslice]


def copy_ne_corner(q, direction, grid, kslice):
    for j in range(grid.je + 1, grid.je + grid.halo + 1):
        for i in range(grid.ie + 1, grid.ie + grid.halo + 1):
            if direction == "x":
                q[i, j, kslice] = q[j, 2 * (grid.ie + 1) - 1 - i, kslice]
            if direction == "y":
                q[i, j, kslice] = q[2 * (grid.je + 1) - 1 - j, i, kslice]


def copy_nw_corner(q, direction, grid, kslice):
    for j in range(grid.je + 1, grid.je + grid.halo + 1):
        for i in range(grid.is_ - grid.halo, grid.is_):
            if direction == "x":
                q[i, j, kslice] = q[grid.je + 1 - j + 2, i - 2 + grid.ie, kslice]
            if direction == "y":
                q[i, j, kslice] = q[j + 2 - grid.ie, grid.je + 1 - i + 2, kslice]


# can't actually be a stencil because offsets are variable
def copy_corners(q, direction, grid, kslice=slice(0, None)):
    if grid.sw_corner:
        copy_sw_corner(q, direction, grid, kslice)
    if grid.se_corner:
        copy_se_corner(q, direction, grid, kslice)
    if grid.ne_corner:
        copy_ne_corner(q, direction, grid, kslice)
    if grid.nw_corner:
        copy_nw_corner(q, direction, grid, kslice)


# TODO these can definitely be consolidated/made simpler
def fill_sw_corner_2d_bgrid(q, i, j, direction, grid):
    if direction == "x":
        q[grid.is_ - i, grid.js - j, :] = q[grid.is_ - j, grid.js + i, :]
    if direction == "y":
        q[grid.is_ - j, grid.js - i, :] = q[grid.is_ + i, grid.js - j, :]


def fill_nw_corner_2d_bgrid(q, i, j, direction, grid):
    if direction == "x":
        q[grid.is_ - i, grid.je + 1 + j, :] = q[grid.is_ - j, grid.je + 1 - i, :]
    if direction == "y":
        q[grid.is_ - j, grid.je + 1 + i, :] = q[grid.is_ + i, grid.je + 1 + j, :]


def fill_se_corner_2d_bgrid(q, i, j, direction, grid):
    if direction == "x":
        q[grid.ie + 1 + i, grid.js - j, :] = q[grid.ie + 1 + j, grid.js + i, :]
    if direction == "y":
        q[grid.ie + 1 + j, grid.js - i, :] = q[grid.ie + 1 - i, grid.js - j, :]


def fill_ne_corner_2d_bgrid(q, i, j, direction, grid):
    if direction == "x":
        q[grid.ie + 1 + i, grid.je + 1 + j, :] = q[grid.ie + 1 + j, grid.je + 1 - i, :]
    if direction == "y":
        q[grid.ie + 1 + j, grid.je + 1 + i, :] = q[grid.ie + 1 - i, grid.je + 1 + j, :]


def fill_sw_corner_2d_agrid(q, i, j, direction, grid):
    if direction == "x":
        q[grid.is_ - i, grid.js - j, :] = q[grid.is_ - j, i, :]
    if direction == "y":
        q[grid.is_ - j, grid.js - i, :] = q[i, grid.js - j, :]


def fill_nw_corner_2d_agrid(q, i, j, direction, grid):
    if direction == "x":
        q[grid.is_ - i, grid.je + j, :] = q[grid.is_ - j, grid.je - i + 1, :]
    if direction == "y":
        q[grid.is_ - j, grid.je + i, :] = q[i, grid.je + j, :]


def fill_se_corner_2d_agrid(q, i, j, direction, grid):
    if direction == "x":
        q[grid.ie + i, grid.js - j, :] = q[grid.ie + j, i, :]
    if direction == "y":
        q[grid.ie + j, grid.js - i, :] = q[grid.ie - i + 1, grid.js - j, :]


def fill_ne_corner_2d_agrid(q, i, j, direction, grid, mysign=1.0):
    if direction == "x":
        q[grid.ie + i, grid.je + j, :] = q[grid.ie + j, grid.je - i + 1, :]
    if direction == "y":
        q[grid.ie + j, grid.je + i, :] = q[grid.ie - i + 1, grid.je + j, :]


def fill_corners_2d(q, grid, gridtype, direction="x"):
    for i in range(1, 1 + grid.halo):
        for j in range(1, 1 + grid.halo):
            if gridtype == "B":
                if grid.sw_corner:
                    fill_sw_corner_2d_bgrid(q, i, j, direction, grid)
                if grid.nw_corner:
                    fill_nw_corner_2d_bgrid(q, i, j, direction, grid)
                if grid.se_corner:
                    fill_se_corner_2d_bgrid(q, i, j, direction, grid)
                if grid.ne_corner:
                    fill_ne_corner_2d_bgrid(q, i, j, direction, grid)
            if gridtype == "A":
                if grid.sw_corner:
                    fill_sw_corner_2d_agrid(q, i, j, direction, grid)
                if grid.nw_corner:
                    fill_nw_corner_2d_agrid(q, i, j, direction, grid)
                if grid.se_corner:
                    fill_se_corner_2d_agrid(q, i, j, direction, grid)
                if grid.ne_corner:
                    fill_ne_corner_2d_agrid(q, i, j, direction, grid)


def fill_sw_corner_vector_dgrid(x, y, i, j, grid, mysign):
    x[grid.is_ - i, grid.js - j, :] = mysign * y[grid.is_ - j, i + 2, :]
    y[grid.is_ - i, grid.js - j, :] = mysign * x[j + 2, grid.js - i, :]


def fill_nw_corner_vector_dgrid(x, y, i, j, grid):
    x[grid.is_ - i, grid.je + 1 + j, :] = y[grid.is_ - j, grid.je + 1 - i, :]
    y[grid.is_ - i, grid.je + j, :] = x[j + 2, grid.je + 1 + i, :]


def fill_se_corner_vector_dgrid(x, y, i, j, grid):
    x[grid.ie + i, grid.js - j, :] = y[grid.ie + 1 + j, i + 2, :]
    y[grid.ie + 1 + i, grid.js - j, :] = x[grid.ie - j + 1, grid.js - i, :]


def fill_ne_corner_vector_dgrid(x, y, i, j, grid, mysign):
    x[grid.ie + i, grid.je + 1 + j, :] = mysign * y[grid.ie + 1 + j, grid.je - i + 1, :]
    y[grid.ie + 1 + i, grid.je + j, :] = mysign * x[grid.ie - j + 1, grid.je + 1 + i, :]


def fill_corners_dgrid(x, y, grid, vector):
    mysign = 1.0
    if vector:
        mysign = -1.0
    for i in range(1, 1 + grid.halo):
        for j in range(1, 1 + grid.halo):
            if grid.sw_corner:
                fill_sw_corner_vector_dgrid(x, y, i, j, grid, mysign)
            if grid.nw_corner:
                fill_nw_corner_vector_dgrid(x, y, i, j, grid)
            if grid.se_corner:
                fill_se_corner_vector_dgrid(x, y, i, j, grid)
            if grid.ne_corner:
                fill_ne_corner_vector_dgrid(x, y, i, j, grid, mysign)


def corner_ke(ke, u, v, ut, vt, i, j, dt, offsets, vsign):
    dt6 = dt / 6.0
    ke[i, j, :] = dt6 * (
        (ut[i, j, :] + ut[i, j - 1, :]) * u[i + offsets["io1"], j, :]
        + (vt[i, j, :] + vt[i - 1, j, :]) * v[i, j + offsets["jo1"], :]
        + (ut[i, j + offsets["jo1"], :] + vsign * vt[i + offsets["io1"], j, :])
        * u[i + offsets["io2"], j, :]
    )


def fix_corner_ke(ke, u, v, ut, vt, dt, grid):
    if grid.sw_corner:
        offsets = {"io1": 0, "jo1": 0, "io2": -1}
        corner_ke(ke, u, v, ut, vt, grid.is_, grid.js, dt, offsets, 1)
    if grid.se_corner:
        offsets = {"io1": -1, "jo1": 0, "io2": 0}
        corner_ke(ke, u, v, ut, vt, grid.ie + 1, grid.js, dt, offsets, -1)
    if grid.ne_corner:
        offsets = {"io1": -1, "jo1": -1, "io2": 0}
        corner_ke(ke, u, v, ut, vt, grid.ie + 1, grid.je + 1, dt, offsets, 1)
    if grid.nw_corner:
        offsets = {"io1": 0, "jo1": -1, "io2": -1}
        corner_ke(ke, u, v, ut, vt, grid.is_, grid.je + 1, dt, offsets, -1)<|MERGE_RESOLUTION|>--- conflicted
+++ resolved
@@ -8,66 +8,53 @@
 sd = utils.sd
 
 
-<<<<<<< HEAD
-@gtscript.function
-def fill2_4corners_x(
-    q_int: sd,
+def fill_4corners_x(
+    qint: sd,
+    sw_mult: float,
+    se_mult: float,
+    nw_mult: float,
+    ne_mult: float,
+):
+    from __externals__ import i_end, i_start, j_end, j_start
+
+    q_out = q_int
+
+    # Southwest
+    with parallel(region[i_start - 2, j_start - 1]):
+        q_out = sw_mult * q_corner[1, 2, 0]
+    with parallel(region[i_start - 1, j_start - 1]):
+        q_out = sw_mult * q_corner[0, 1, 0]
+
+    # Southeast
+    with parallel(region[i_end + 2, j_start - 1]):
+        q_out = se_mult * q_corner[-1, 2, 0]
+    with parallel(region[i_end + 1, j_start - 1]):
+        q_out = se_mult * q_corner[0, 1, 0]
+
+    # Northwest
+    with parallel(region[i_start - 1, j_end + 1]):
+        q_out = nw_mult * q_corner[0, -1, 0]
+    with parallel(region[i_start - 2, j_end + 1]):
+        q_out = nw_mult * q_corner[1, -2, 0]
+
+    # Northeast
+    with parallel(region[i_end + 1, j_end + 1]):
+        q_out = ne_mult * q_corner[0, -1, 0]
+    with parallel(region[i_end + 2, j_end + 1]):
+        q_out = ne_mult * q_corner[-1, -2, 0]
+
+    return q_out
+
+
+def fill_4corners_y(
+    qint: sd,
     q_corner: sd,
     sw_mult: float,
     se_mult: float,
     nw_mult: float,
     ne_mult: float,
 ):
-    from __splitters__ import i_end, i_start, j_end, j_start
-=======
-def fill_4corners_x(q: sd):
     from __externals__ import i_end, i_start, j_end, j_start
->>>>>>> c1f96b50
-
-    q_out = q_int
-
-    # Southwest
-    with parallel(region[i_start - 2, j_start - 1]):
-        q_out = sw_mult * q_corner[1, 2, 0]
-    with parallel(region[i_start - 1, j_start - 1]):
-        q_out = sw_mult * q_corner[0, 1, 0]
-
-    # Southeast
-    with parallel(region[i_end + 2, j_start - 1]):
-        q_out = se_mult * q_corner[-1, 2, 0]
-    with parallel(region[i_end + 1, j_start - 1]):
-        q_out = se_mult * q_corner[0, 1, 0]
-
-    # Northwest
-    with parallel(region[i_start - 1, j_end + 1]):
-        q_out = nw_mult * q_corner[0, -1, 0]
-    with parallel(region[i_start - 2, j_end + 1]):
-        q_out = nw_mult * q_corner[1, -2, 0]
-
-    # Northeast
-    with parallel(region[i_end + 1, j_end + 1]):
-        q_out = ne_mult * q_corner[0, -1, 0]
-    with parallel(region[i_end + 2, j_end + 1]):
-        q_out = ne_mult * q_corner[-1, -2, 0]
-
-    return q_out
-
-
-<<<<<<< HEAD
-@gtscript.function
-def fill2_4corners_y(
-    q_int: sd,
-    q_corner: sd,
-    sw_mult: float,
-    se_mult: float,
-    nw_mult: float,
-    ne_mult: float,
-):
-    from __splitters__ import i_end, i_start, j_end, j_start
-=======
-def fill_4corners_y(q: sd):
-    from __externals__ import i_end, i_start, j_end, j_start
->>>>>>> c1f96b50
 
     q_out = q_int
 
@@ -114,21 +101,10 @@
     kwargs = {"origin": origin, "domain": domain}
 
     if direction == "x":
-<<<<<<< HEAD
-        stencil = gtstencil(definition=definition, externals={"func": fill2_4corners_x})
+        stencil = gtstencil(definition=definition, externals={"func": fill_4corners_x})
         stencil(q, **kwargs)
     elif direction == "y":
-        stencil = gtstencil(definition=definition, externals={"func": fill2_4corners_y})
-=======
-        stencil = gtstencil(
-            definition=definition, externals={"func": fill_4corners_x, **splitters}
-        )
-        stencil(q, **kwargs)
-    elif direction == "y":
-        stencil = gtstencil(
-            definition=definition, externals={"func": fill_4corners_y, **splitters}
-        )
->>>>>>> c1f96b50
+        stencil = gtstencil(definition=definition, externals={"func": fill_4corners_y})
         stencil(q, **kwargs)
     else:
         raise ValueError("Direction not recognized. Specify either x or y")
