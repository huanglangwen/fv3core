<<<<<<< HEAD
from gt4py import gtscript
from gt4py.gtscript import PARALLEL, computation, interval, parallel, region
=======
from gt4py.gtscript import PARALLEL, computation, horizontal, interval, region
>>>>>>> 66e1cde4

import fv3core.utils.gt4py_utils as utils
from fv3core.decorators import gtstencil


sd = utils.sd


def fill2_4corners_x(
    q_int: sd,
    q_corner: sd,
    sw_mult: float,
    se_mult: float,
    nw_mult: float,
    ne_mult: float,
):
    from __externals__ import i_end, i_start, j_end, j_start

    q_out = q_int

    # Southwest
<<<<<<< HEAD
    with parallel(region[i_start - 2, j_start - 1]):
        q_out = sw_mult * q_corner[1, 2, 0]
    with parallel(region[i_start - 1, j_start - 1]):
        q_out = sw_mult * q_corner[0, 1, 0]

    # Southeast
    with parallel(region[i_end + 2, j_start - 1]):
        q_out = se_mult * q_corner[-1, 2, 0]
    with parallel(region[i_end + 1, j_start - 1]):
        q_out = se_mult * q_corner[0, 1, 0]

    # Northwest
    with parallel(region[i_start - 1, j_end + 1]):
        q_out = nw_mult * q_corner[0, -1, 0]
    with parallel(region[i_start - 2, j_end + 1]):
        q_out = nw_mult * q_corner[1, -2, 0]

    # Northeast
    with parallel(region[i_end + 1, j_end + 1]):
        q_out = ne_mult * q_corner[0, -1, 0]
    with parallel(region[i_end + 2, j_end + 1]):
        q_out = ne_mult * q_corner[-1, -2, 0]
=======
    with horizontal(region[i_start - 2, j_start - 1]):
        q_out = q[1, 2, 0]
    with horizontal(region[i_start - 1, j_start - 1]):
        q_out = q[0, 1, 0]

    # Southeast
    with horizontal(region[i_end + 2, j_start - 1]):
        q_out = q[-1, 2, 0]
    with horizontal(region[i_end + 1, j_start - 1]):
        q_out = q[0, 1, 0]

    # Northwest
    with horizontal(region[i_start - 1, j_end + 1]):
        q_out = q[0, -1, 0]
    with horizontal(region[i_start - 2, j_end + 1]):
        q_out = q[1, -2, 0]

    # Northeast
    with horizontal(region[i_end + 1, j_end + 1]):
        q_out = q[0, -1, 0]
    with horizontal(region[i_end + 2, j_end + 1]):
        q_out = q[-1, -2, 0]
>>>>>>> 66e1cde4

    return q_out


def fill2_4corners_y(
    q_int: sd,
    q_corner: sd,
    sw_mult: float,
    se_mult: float,
    nw_mult: float,
    ne_mult: float,
):
    from __externals__ import i_end, i_start, j_end, j_start

    q_out = q_int

    # Southwest
<<<<<<< HEAD
    with parallel(region[i_start - 1, j_start - 1]):
        q_out = sw_mult * q_corner[1, 0, 0]
    with parallel(region[i_start - 1, j_start - 2]):
        q_out = sw_mult * q_corner[2, 1, 0]

    # Southeast
    with parallel(region[i_end + 1, j_start - 1]):
        q_out = se_mult * q_corner[-1, 0, 0]
    with parallel(region[i_end + 1, j_start - 2]):
        q_out = se_mult * q_corner[-2, 1, 0]

    # Northwest
    with parallel(region[i_start - 1, j_end + 1]):
        q_out = nw_mult * q_corner[1, 0, 0]
    with parallel(region[i_start - 1, j_end + 2]):
        q_out = nw_mult * q_corner[2, -1, 0]

    # Northeast
    with parallel(region[i_end + 1, j_end + 1]):
        q_out = ne_mult * q_corner[-1, 0, 0]
    with parallel(region[i_end + 1, j_end + 2]):
        q_out = ne_mult * q_corner[-2, -1, 0]
=======
    with horizontal(region[i_start - 1, j_start - 1]):
        q_out = q[1, 0, 0]
    with horizontal(region[i_start - 1, j_start - 2]):
        q_out = q[2, 1, 0]

    # Southeast
    with horizontal(region[i_end + 1, j_start - 1]):
        q_out = q[-1, 0, 0]
    with horizontal(region[i_end + 1, j_start - 2]):
        q_out = q[-2, 1, 0]

    # Northwest
    with horizontal(region[i_start - 1, j_end + 1]):
        q_out = q[1, 0, 0]
    with horizontal(region[i_start - 1, j_end + 2]):
        q_out = q[2, -1, 0]

    # Northeast
    with horizontal(region[i_end + 1, j_end + 1]):
        q_out = q[-1, 0, 0]
    with horizontal(region[i_end + 1, j_end + 2]):
        q_out = q[-2, -1, 0]
>>>>>>> 66e1cde4

    return q_out


def fill_4corners(q, direction, grid):
    def definition(q: sd):
        from __externals__ import func

        with computation(PARALLEL), interval(...):
            q = func(q, q, 1, 1, 1, 1)

    extent = 3
    origin = (grid.is_ - extent, grid.js - extent, 0)
    domain = (grid.nic + 2 * extent, grid.njc + 2 * extent, q.shape[2])

    kwargs = {"origin": origin, "domain": domain}

    if direction == "x":
        stencil = gtstencil(definition=definition, externals={"func": fill2_4corners_x})
        stencil(q, **kwargs)
    elif direction == "y":
        stencil = gtstencil(definition=definition, externals={"func": fill2_4corners_y})
        stencil(q, **kwargs)
    else:
        raise ValueError("Direction not recognized. Specify either x or y")


@gtscript.function
def fill3_4corners_x(
    q_int: sd,
    q_corner: sd,
    sw_mult: float,
    se_mult: float,
    nw_mult: float,
    ne_mult: float,
):
    from __externals__ import i_end, i_start, j_end, j_start

    q_out = q_int

    # SW corner
    with parallel(region[i_start - 3, j_start - 1]):
        q_out = sw_mult * q_corner[2, 3, 0]
    with parallel(region[i_start - 2, j_start - 1]):
        q_out = sw_mult * q_corner[1, 2, 0]
    with parallel(region[i_start - 1, j_start - 1]):
        q_out = sw_mult * q_corner[0, 1, 0]

    # SE corner
    with parallel(region[i_end + 1, j_start - 1]):
        q_out = se_mult * q_corner[0, 1, 0]
    with parallel(region[i_end + 2, j_start - 1]):
        q_out = se_mult * q_corner[-1, 2, 0]
    with parallel(region[i_end + 3, j_start - 1]):
        q_out = se_mult * q_corner[-2, 3, 0]

    # NE corner
    with parallel(region[i_end + 1, j_end + 1]):
        q_out = ne_mult * q_corner[0, -1, 0]
    with parallel(region[i_end + 2, j_end + 1]):
        q_out = ne_mult * q_corner[-1, -2, 0]
    with parallel(region[i_end + 3, j_end + 1]):
        q_out = ne_mult * q_corner[-2, -3, 0]

    # NW corner
    with parallel(region[i_start - 3, j_end + 1]):
        q_out = nw_mult * q_corner[2, -3, 0]
    with parallel(region[i_start - 2, j_end + 1]):
        q_out = nw_mult * q_corner[1, -2, 0]
    with parallel(region[i_start - 1, j_end + 1]):
        q_out = nw_mult * q_corner[0, -1, 0]

    return q_out


@gtscript.function
def fill3_4corners_y(
    q_int: sd,
    q_corner: sd,
    sw_mult: float,
    se_mult: float,
    nw_mult: float,
    ne_mult: float,
):
    from __externals__ import i_end, i_start, j_end, j_start

    q_out = q_int

    # SW corner
    with parallel(region[i_start - 1, j_start - 3]):
        q_out = sw_mult * q_corner[3, 2, 0]
    with parallel(region[i_start - 1, j_start - 2]):
        q_out = sw_mult * q_corner[2, 1, 0]
    with parallel(region[i_start - 1, j_start - 1]):
        q_out = sw_mult * q_corner[1, 0, 0]

    # SE corner
    with parallel(region[i_end + 1, j_start - 3]):
        q_out = se_mult * q_corner[-3, 2, 0]
    with parallel(region[i_end + 1, j_start - 2]):
        q_out = se_mult * q_corner[-2, 1, 0]
    with parallel(region[i_end + 1, j_start - 1]):
        q_out = se_mult * q_corner[-1, 0, 0]

    # NE corner
    with parallel(region[i_end + 1, j_end + 1]):
        q_out = ne_mult * q_corner[-1, 0, 0]
    with parallel(region[i_end + 1, j_end + 2]):
        q_out = ne_mult * q_corner[-2, -1, 0]
    with parallel(region[i_end + 1, j_end + 3]):
        q_out = ne_mult * q_corner[-3, -2, 0]

    # NW corner
    with parallel(region[i_start - 1, j_end + 1]):
        q_out = nw_mult * q_corner[1, 0, 0]
    with parallel(region[i_start - 1, j_end + 2]):
        q_out = nw_mult * q_corner[2, -1, 0]
    with parallel(region[i_start - 1, j_end + 3]):
        q_out = nw_mult * q_corner[3, -2, 0]

    return q_out


def copy_sw_corner(q, direction, grid, kslice):
    for j in range(grid.js - grid.halo, grid.js):
        for i in range(grid.is_ - grid.halo, grid.is_):
            if direction == "x":
                q[i, j, kslice] = q[j, grid.is_ - i + 2, kslice]
            if direction == "y":
                q[i, j, kslice] = q[grid.js - j + 2, i, kslice]


def copy_se_corner(q, direction, grid, kslice):
    for j in range(grid.js - grid.halo, grid.js):
        for i in range(grid.ie + 1, grid.ie + grid.halo + 1):
            if direction == "x":
                q[i, j, kslice] = q[grid.je + 1 - j + 2, i - grid.ie + 2, kslice]
            if direction == "y":
                q[i, j, kslice] = q[grid.je + j - 2, grid.ie + 1 - i + 2, kslice]


def copy_ne_corner(q, direction, grid, kslice):
    for j in range(grid.je + 1, grid.je + grid.halo + 1):
        for i in range(grid.ie + 1, grid.ie + grid.halo + 1):
            if direction == "x":
                q[i, j, kslice] = q[j, 2 * (grid.ie + 1) - 1 - i, kslice]
            if direction == "y":
                q[i, j, kslice] = q[2 * (grid.je + 1) - 1 - j, i, kslice]


def copy_nw_corner(q, direction, grid, kslice):
    for j in range(grid.je + 1, grid.je + grid.halo + 1):
        for i in range(grid.is_ - grid.halo, grid.is_):
            if direction == "x":
                q[i, j, kslice] = q[grid.je + 1 - j + 2, i - 2 + grid.ie, kslice]
            if direction == "y":
                q[i, j, kslice] = q[j + 2 - grid.ie, grid.je + 1 - i + 2, kslice]


# can't actually be a stencil because offsets are variable
def copy_corners(q, direction, grid, kslice=slice(0, None)):
    if grid.sw_corner:
        copy_sw_corner(q, direction, grid, kslice)
    if grid.se_corner:
        copy_se_corner(q, direction, grid, kslice)
    if grid.ne_corner:
        copy_ne_corner(q, direction, grid, kslice)
    if grid.nw_corner:
        copy_nw_corner(q, direction, grid, kslice)


# TODO these can definitely be consolidated/made simpler
def fill_sw_corner_2d_bgrid(q, i, j, direction, grid):
    if direction == "x":
        q[grid.is_ - i, grid.js - j, :] = q[grid.is_ - j, grid.js + i, :]
    if direction == "y":
        q[grid.is_ - j, grid.js - i, :] = q[grid.is_ + i, grid.js - j, :]


def fill_nw_corner_2d_bgrid(q, i, j, direction, grid):
    if direction == "x":
        q[grid.is_ - i, grid.je + 1 + j, :] = q[grid.is_ - j, grid.je + 1 - i, :]
    if direction == "y":
        q[grid.is_ - j, grid.je + 1 + i, :] = q[grid.is_ + i, grid.je + 1 + j, :]


def fill_se_corner_2d_bgrid(q, i, j, direction, grid):
    if direction == "x":
        q[grid.ie + 1 + i, grid.js - j, :] = q[grid.ie + 1 + j, grid.js + i, :]
    if direction == "y":
        q[grid.ie + 1 + j, grid.js - i, :] = q[grid.ie + 1 - i, grid.js - j, :]


def fill_ne_corner_2d_bgrid(q, i, j, direction, grid):
    if direction == "x":
        q[grid.ie + 1 + i, grid.je + 1 + j, :] = q[grid.ie + 1 + j, grid.je + 1 - i, :]
    if direction == "y":
        q[grid.ie + 1 + j, grid.je + 1 + i, :] = q[grid.ie + 1 - i, grid.je + 1 + j, :]


def fill_sw_corner_2d_agrid(q, i, j, direction, grid):
    if direction == "x":
        q[grid.is_ - i, grid.js - j, :] = q[grid.is_ - j, i, :]
    if direction == "y":
        q[grid.is_ - j, grid.js - i, :] = q[i, grid.js - j, :]


def fill_nw_corner_2d_agrid(q, i, j, direction, grid):
    if direction == "x":
        q[grid.is_ - i, grid.je + j, :] = q[grid.is_ - j, grid.je - i + 1, :]
    if direction == "y":
        q[grid.is_ - j, grid.je + i, :] = q[i, grid.je + j, :]


def fill_se_corner_2d_agrid(q, i, j, direction, grid):
    if direction == "x":
        q[grid.ie + i, grid.js - j, :] = q[grid.ie + j, i, :]
    if direction == "y":
        q[grid.ie + j, grid.js - i, :] = q[grid.ie - i + 1, grid.js - j, :]


def fill_ne_corner_2d_agrid(q, i, j, direction, grid, mysign=1.0):
    if direction == "x":
        q[grid.ie + i, grid.je + j, :] = q[grid.ie + j, grid.je - i + 1, :]
    if direction == "y":
        q[grid.ie + j, grid.je + i, :] = q[grid.ie - i + 1, grid.je + j, :]


def fill_corners_2d(q, grid, gridtype, direction="x"):
    for i in range(1, 1 + grid.halo):
        for j in range(1, 1 + grid.halo):
            if gridtype == "B":
                if grid.sw_corner:
                    fill_sw_corner_2d_bgrid(q, i, j, direction, grid)
                if grid.nw_corner:
                    fill_nw_corner_2d_bgrid(q, i, j, direction, grid)
                if grid.se_corner:
                    fill_se_corner_2d_bgrid(q, i, j, direction, grid)
                if grid.ne_corner:
                    fill_ne_corner_2d_bgrid(q, i, j, direction, grid)
            if gridtype == "A":
                if grid.sw_corner:
                    fill_sw_corner_2d_agrid(q, i, j, direction, grid)
                if grid.nw_corner:
                    fill_nw_corner_2d_agrid(q, i, j, direction, grid)
                if grid.se_corner:
                    fill_se_corner_2d_agrid(q, i, j, direction, grid)
                if grid.ne_corner:
                    fill_ne_corner_2d_agrid(q, i, j, direction, grid)


def fill_sw_corner_vector_dgrid(x, y, i, j, grid, mysign):
    x[grid.is_ - i, grid.js - j, :] = mysign * y[grid.is_ - j, i + 2, :]
    y[grid.is_ - i, grid.js - j, :] = mysign * x[j + 2, grid.js - i, :]


def fill_nw_corner_vector_dgrid(x, y, i, j, grid):
    x[grid.is_ - i, grid.je + 1 + j, :] = y[grid.is_ - j, grid.je + 1 - i, :]
    y[grid.is_ - i, grid.je + j, :] = x[j + 2, grid.je + 1 + i, :]


def fill_se_corner_vector_dgrid(x, y, i, j, grid):
    x[grid.ie + i, grid.js - j, :] = y[grid.ie + 1 + j, i + 2, :]
    y[grid.ie + 1 + i, grid.js - j, :] = x[grid.ie - j + 1, grid.js - i, :]


def fill_ne_corner_vector_dgrid(x, y, i, j, grid, mysign):
    x[grid.ie + i, grid.je + 1 + j, :] = mysign * y[grid.ie + 1 + j, grid.je - i + 1, :]
    y[grid.ie + 1 + i, grid.je + j, :] = mysign * x[grid.ie - j + 1, grid.je + 1 + i, :]


def fill_corners_dgrid(x, y, grid, vector):
    mysign = 1.0
    if vector:
        mysign = -1.0
    for i in range(1, 1 + grid.halo):
        for j in range(1, 1 + grid.halo):
            if grid.sw_corner:
                fill_sw_corner_vector_dgrid(x, y, i, j, grid, mysign)
            if grid.nw_corner:
                fill_nw_corner_vector_dgrid(x, y, i, j, grid)
            if grid.se_corner:
                fill_se_corner_vector_dgrid(x, y, i, j, grid)
            if grid.ne_corner:
                fill_ne_corner_vector_dgrid(x, y, i, j, grid, mysign)


def corner_ke(ke, u, v, ut, vt, i, j, dt, offsets, vsign):
    dt6 = dt / 6.0
    ke[i, j, :] = dt6 * (
        (ut[i, j, :] + ut[i, j - 1, :]) * u[i + offsets["io1"], j, :]
        + (vt[i, j, :] + vt[i - 1, j, :]) * v[i, j + offsets["jo1"], :]
        + (ut[i, j + offsets["jo1"], :] + vsign * vt[i + offsets["io1"], j, :])
        * u[i + offsets["io2"], j, :]
    )


def fix_corner_ke(ke, u, v, ut, vt, dt, grid):
    if grid.sw_corner:
        offsets = {"io1": 0, "jo1": 0, "io2": -1}
        corner_ke(ke, u, v, ut, vt, grid.is_, grid.js, dt, offsets, 1)
    if grid.se_corner:
        offsets = {"io1": -1, "jo1": 0, "io2": 0}
        corner_ke(ke, u, v, ut, vt, grid.ie + 1, grid.js, dt, offsets, -1)
    if grid.ne_corner:
        offsets = {"io1": -1, "jo1": -1, "io2": 0}
        corner_ke(ke, u, v, ut, vt, grid.ie + 1, grid.je + 1, dt, offsets, 1)
    if grid.nw_corner:
        offsets = {"io1": 0, "jo1": -1, "io2": -1}
        corner_ke(ke, u, v, ut, vt, grid.is_, grid.je + 1, dt, offsets, -1)<|MERGE_RESOLUTION|>--- conflicted
+++ resolved
@@ -1,9 +1,5 @@
-<<<<<<< HEAD
 from gt4py import gtscript
-from gt4py.gtscript import PARALLEL, computation, interval, parallel, region
-=======
 from gt4py.gtscript import PARALLEL, computation, horizontal, interval, region
->>>>>>> 66e1cde4
 
 import fv3core.utils.gt4py_utils as utils
 from fv3core.decorators import gtstencil
@@ -25,53 +21,28 @@
     q_out = q_int
 
     # Southwest
-<<<<<<< HEAD
-    with parallel(region[i_start - 2, j_start - 1]):
+    with horizontal(region[i_start - 2, j_start - 1]):
         q_out = sw_mult * q_corner[1, 2, 0]
-    with parallel(region[i_start - 1, j_start - 1]):
+    with horizontal(region[i_start - 1, j_start - 1]):
         q_out = sw_mult * q_corner[0, 1, 0]
-
-    # Southeast
-    with parallel(region[i_end + 2, j_start - 1]):
-        q_out = se_mult * q_corner[-1, 2, 0]
-    with parallel(region[i_end + 1, j_start - 1]):
-        q_out = se_mult * q_corner[0, 1, 0]
-
-    # Northwest
-    with parallel(region[i_start - 1, j_end + 1]):
-        q_out = nw_mult * q_corner[0, -1, 0]
-    with parallel(region[i_start - 2, j_end + 1]):
-        q_out = nw_mult * q_corner[1, -2, 0]
-
-    # Northeast
-    with parallel(region[i_end + 1, j_end + 1]):
-        q_out = ne_mult * q_corner[0, -1, 0]
-    with parallel(region[i_end + 2, j_end + 1]):
-        q_out = ne_mult * q_corner[-1, -2, 0]
-=======
-    with horizontal(region[i_start - 2, j_start - 1]):
-        q_out = q[1, 2, 0]
-    with horizontal(region[i_start - 1, j_start - 1]):
-        q_out = q[0, 1, 0]
 
     # Southeast
     with horizontal(region[i_end + 2, j_start - 1]):
-        q_out = q[-1, 2, 0]
+        q_out = se_mult * q_corner[-1, 2, 0]
     with horizontal(region[i_end + 1, j_start - 1]):
-        q_out = q[0, 1, 0]
+        q_out = se_mult * q_corner[0, 1, 0]
 
     # Northwest
     with horizontal(region[i_start - 1, j_end + 1]):
-        q_out = q[0, -1, 0]
+        q_out = nw_mult * q_corner[0, -1, 0]
     with horizontal(region[i_start - 2, j_end + 1]):
-        q_out = q[1, -2, 0]
+        q_out = nw_mult * q_corner[1, -2, 0]
 
     # Northeast
     with horizontal(region[i_end + 1, j_end + 1]):
-        q_out = q[0, -1, 0]
+        q_out = ne_mult * q_corner[0, -1, 0]
     with horizontal(region[i_end + 2, j_end + 1]):
-        q_out = q[-1, -2, 0]
->>>>>>> 66e1cde4
+        q_out = ne_mult * q_corner[-1, -2, 0]
 
     return q_out
 
@@ -89,53 +60,28 @@
     q_out = q_int
 
     # Southwest
-<<<<<<< HEAD
-    with parallel(region[i_start - 1, j_start - 1]):
+    with horizontal(region[i_start - 1, j_start - 1]):
         q_out = sw_mult * q_corner[1, 0, 0]
-    with parallel(region[i_start - 1, j_start - 2]):
+    with horizontal(region[i_start - 1, j_start - 2]):
         q_out = sw_mult * q_corner[2, 1, 0]
-
-    # Southeast
-    with parallel(region[i_end + 1, j_start - 1]):
-        q_out = se_mult * q_corner[-1, 0, 0]
-    with parallel(region[i_end + 1, j_start - 2]):
-        q_out = se_mult * q_corner[-2, 1, 0]
-
-    # Northwest
-    with parallel(region[i_start - 1, j_end + 1]):
-        q_out = nw_mult * q_corner[1, 0, 0]
-    with parallel(region[i_start - 1, j_end + 2]):
-        q_out = nw_mult * q_corner[2, -1, 0]
-
-    # Northeast
-    with parallel(region[i_end + 1, j_end + 1]):
-        q_out = ne_mult * q_corner[-1, 0, 0]
-    with parallel(region[i_end + 1, j_end + 2]):
-        q_out = ne_mult * q_corner[-2, -1, 0]
-=======
-    with horizontal(region[i_start - 1, j_start - 1]):
-        q_out = q[1, 0, 0]
-    with horizontal(region[i_start - 1, j_start - 2]):
-        q_out = q[2, 1, 0]
 
     # Southeast
     with horizontal(region[i_end + 1, j_start - 1]):
-        q_out = q[-1, 0, 0]
+        q_out = se_mult * q_corner[-1, 0, 0]
     with horizontal(region[i_end + 1, j_start - 2]):
-        q_out = q[-2, 1, 0]
+        q_out = se_mult * q_corner[-2, 1, 0]
 
     # Northwest
     with horizontal(region[i_start - 1, j_end + 1]):
-        q_out = q[1, 0, 0]
+        q_out = nw_mult * q_corner[1, 0, 0]
     with horizontal(region[i_start - 1, j_end + 2]):
-        q_out = q[2, -1, 0]
+        q_out = nw_mult * q_corner[2, -1, 0]
 
     # Northeast
     with horizontal(region[i_end + 1, j_end + 1]):
-        q_out = q[-1, 0, 0]
+        q_out = ne_mult * q_corner[-1, 0, 0]
     with horizontal(region[i_end + 1, j_end + 2]):
-        q_out = q[-2, -1, 0]
->>>>>>> 66e1cde4
+        q_out = ne_mult * q_corner[-2, -1, 0]
 
     return q_out
 
@@ -177,35 +123,35 @@
     q_out = q_int
 
     # SW corner
-    with parallel(region[i_start - 3, j_start - 1]):
+    with horizontal(region[i_start - 3, j_start - 1]):
         q_out = sw_mult * q_corner[2, 3, 0]
-    with parallel(region[i_start - 2, j_start - 1]):
+    with horizontal(region[i_start - 2, j_start - 1]):
         q_out = sw_mult * q_corner[1, 2, 0]
-    with parallel(region[i_start - 1, j_start - 1]):
+    with horizontal(region[i_start - 1, j_start - 1]):
         q_out = sw_mult * q_corner[0, 1, 0]
 
     # SE corner
-    with parallel(region[i_end + 1, j_start - 1]):
+    with horizontal(region[i_end + 1, j_start - 1]):
         q_out = se_mult * q_corner[0, 1, 0]
-    with parallel(region[i_end + 2, j_start - 1]):
+    with horizontal(region[i_end + 2, j_start - 1]):
         q_out = se_mult * q_corner[-1, 2, 0]
-    with parallel(region[i_end + 3, j_start - 1]):
+    with horizontal(region[i_end + 3, j_start - 1]):
         q_out = se_mult * q_corner[-2, 3, 0]
 
     # NE corner
-    with parallel(region[i_end + 1, j_end + 1]):
+    with horizontal(region[i_end + 1, j_end + 1]):
         q_out = ne_mult * q_corner[0, -1, 0]
-    with parallel(region[i_end + 2, j_end + 1]):
+    with horizontal(region[i_end + 2, j_end + 1]):
         q_out = ne_mult * q_corner[-1, -2, 0]
-    with parallel(region[i_end + 3, j_end + 1]):
+    with horizontal(region[i_end + 3, j_end + 1]):
         q_out = ne_mult * q_corner[-2, -3, 0]
 
     # NW corner
-    with parallel(region[i_start - 3, j_end + 1]):
+    with horizontal(region[i_start - 3, j_end + 1]):
         q_out = nw_mult * q_corner[2, -3, 0]
-    with parallel(region[i_start - 2, j_end + 1]):
+    with horizontal(region[i_start - 2, j_end + 1]):
         q_out = nw_mult * q_corner[1, -2, 0]
-    with parallel(region[i_start - 1, j_end + 1]):
+    with horizontal(region[i_start - 1, j_end + 1]):
         q_out = nw_mult * q_corner[0, -1, 0]
 
     return q_out
@@ -225,35 +171,35 @@
     q_out = q_int
 
     # SW corner
-    with parallel(region[i_start - 1, j_start - 3]):
+    with horizontal(region[i_start - 1, j_start - 3]):
         q_out = sw_mult * q_corner[3, 2, 0]
-    with parallel(region[i_start - 1, j_start - 2]):
+    with horizontal(region[i_start - 1, j_start - 2]):
         q_out = sw_mult * q_corner[2, 1, 0]
-    with parallel(region[i_start - 1, j_start - 1]):
+    with horizontal(region[i_start - 1, j_start - 1]):
         q_out = sw_mult * q_corner[1, 0, 0]
 
     # SE corner
-    with parallel(region[i_end + 1, j_start - 3]):
+    with horizontal(region[i_end + 1, j_start - 3]):
         q_out = se_mult * q_corner[-3, 2, 0]
-    with parallel(region[i_end + 1, j_start - 2]):
+    with horizontal(region[i_end + 1, j_start - 2]):
         q_out = se_mult * q_corner[-2, 1, 0]
-    with parallel(region[i_end + 1, j_start - 1]):
+    with horizontal(region[i_end + 1, j_start - 1]):
         q_out = se_mult * q_corner[-1, 0, 0]
 
     # NE corner
-    with parallel(region[i_end + 1, j_end + 1]):
+    with horizontal(region[i_end + 1, j_end + 1]):
         q_out = ne_mult * q_corner[-1, 0, 0]
-    with parallel(region[i_end + 1, j_end + 2]):
+    with horizontal(region[i_end + 1, j_end + 2]):
         q_out = ne_mult * q_corner[-2, -1, 0]
-    with parallel(region[i_end + 1, j_end + 3]):
+    with horizontal(region[i_end + 1, j_end + 3]):
         q_out = ne_mult * q_corner[-3, -2, 0]
 
     # NW corner
-    with parallel(region[i_start - 1, j_end + 1]):
+    with horizontal(region[i_start - 1, j_end + 1]):
         q_out = nw_mult * q_corner[1, 0, 0]
-    with parallel(region[i_start - 1, j_end + 2]):
+    with horizontal(region[i_start - 1, j_end + 2]):
         q_out = nw_mult * q_corner[2, -1, 0]
-    with parallel(region[i_start - 1, j_end + 3]):
+    with horizontal(region[i_start - 1, j_end + 3]):
         q_out = nw_mult * q_corner[3, -2, 0]
 
     return q_out
