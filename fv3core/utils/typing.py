from typing import Tuple, Union

import gt4py.gtscript as gtscript
import numpy as np


# A Field
Field = gtscript.Field
"""A gt4py field"""

# Axes
IJK = gtscript.IJK
IJ = gtscript.IJ
IK = gtscript.IK
JK = gtscript.JK
I = gtscript.I  # noqa: E741
J = gtscript.J  # noqa: E741
K = gtscript.K  # noqa: E741

# Union of valid data types (from gt4py.gtscript)
DTypes = Union[bool, np.bool, int, np.int32, np.int64, float, np.float32, np.float64]

# Default float and int types
Float = np.float_
Int = np.int_
Bool = np.bool_


class _FieldDescriptor:
    def __init__(self, dtype):
        self.dtype = dtype

    def __getitem__(self, axes):
        return Field[self.dtype, axes]


def _FieldDescriptorMaker(dtype):
    return _FieldDescriptor(dtype)


<<<<<<< HEAD
FloatField = Field[float_type]
FloatFieldIJ = Field[float_type, gtscript.IJ]
FloatFieldI = Field[float_type, gtscript.I]
FloatFieldJ = Field[float_type, gtscript.J]
FloatFieldK = Field[float_type, gtscript.K]

IntField = Field[int_type]
IntFieldIJ = Field[int_type, gtscript.IJ]
BoolField = _FieldDescriptor(bool_type)
=======
FloatField = Field[Float]
FloatFieldIJ = Field[Float, gtscript.IJ]
IntField = Field[Int]
IntFieldIJ = Field[Int, gtscript.IJ]
BoolField = _FieldDescriptor(Bool)
>>>>>>> 5933ebdd

Index3D = Tuple[int, int, int]<|MERGE_RESOLUTION|>--- conflicted
+++ resolved
@@ -38,22 +38,13 @@
     return _FieldDescriptor(dtype)
 
 
-<<<<<<< HEAD
-FloatField = Field[float_type]
-FloatFieldIJ = Field[float_type, gtscript.IJ]
-FloatFieldI = Field[float_type, gtscript.I]
-FloatFieldJ = Field[float_type, gtscript.J]
-FloatFieldK = Field[float_type, gtscript.K]
-
-IntField = Field[int_type]
-IntFieldIJ = Field[int_type, gtscript.IJ]
-BoolField = _FieldDescriptor(bool_type)
-=======
 FloatField = Field[Float]
 FloatFieldIJ = Field[Float, gtscript.IJ]
+FloatFieldI = Field[Float, gtscript.I]
+FloatFieldJ = Field[Float, gtscript.J]
+FloatFieldK = Field[Float, gtscript.K]
 IntField = Field[Int]
 IntFieldIJ = Field[Int, gtscript.IJ]
 BoolField = _FieldDescriptor(Bool)
->>>>>>> 5933ebdd
 
 Index3D = Tuple[int, int, int]