--- conflicted
+++ resolved
@@ -244,15 +244,9 @@
     if not mask:
         n_dims = len(shape)
         if n_dims == 1:
-<<<<<<< HEAD
-            mask = [False, False, True]  # Assume 1D is a k-field
-        else:
-            mask = (n_dims * [True]) + ((3 - n_dims) * [False])
-=======
             mask = (False, False, True)  # Assume 1D is a k-field
         else:
             mask = (n_dims * (True,)) + ((3 - n_dims) * (False,))
->>>>>>> 67826ab7
 
     storage_func = gt_storage.zeros if init else gt_storage.empty
     storage = storage_func(
