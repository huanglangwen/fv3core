--- conflicted
+++ resolved
@@ -4,11 +4,7 @@
 import os
 import pickle
 import types
-<<<<<<< HEAD
-from typing import BinaryIO, Callable, Optional, Sequence, Tuple, Union
-=======
 from typing import Any, BinaryIO, Callable, Dict, Optional
->>>>>>> 0740d29c
 
 import gt4py
 import gt4py.storage as gt_storage
@@ -20,11 +16,7 @@
 import fv3core._config as spec
 import fv3core.utils
 import fv3core.utils.gt4py_utils as utils
-<<<<<<< HEAD
-from fv3core.utils.typing import Int3
-=======
 from fv3core.utils.typing import Index3D
->>>>>>> 0740d29c
 
 from .utils import global_config
 
@@ -101,35 +93,6 @@
 
 
 def _ensure_global_flags_not_specified_in_kwargs(stencil_kwargs):
-<<<<<<< HEAD
-    flag_errmsg = "The {} flag should be set in fv3core.utils.global_config.py instead of as an argument to stencil"
-    for flag in ("rebuild", "backend"):
-        if flag in stencil_kwargs:
-            raise ValueError(flag_errmsg.format(flag))
-
-
-class FV3StencilObject:
-    """GT4Py stencil object used for fv3core."""
-
-    def __init__(self, func: Callable[..., None], **kwargs):
-        self.func: Callable[..., None] = func
-        """The definition function."""
-
-        self.stencil_object: Optional[gt4py.StencilObject] = None
-        """The generated stencil object returned from gt4py."""
-
-        self.build_info: Optional[Dict[str, Any]] = None
-        """Return the build_info created when compiling the stencil."""
-
-        self.times_called: int = 0
-        """Number of times this stencil has been called."""
-
-        self.externals: Dict[str, Any] = kwargs.pop("externals", {})
-        """Externals dictionary used for stencil generation."""
-
-        self.backend_kwargs: Dict[str, Any] = kwargs
-        """Remainder of the arguments are assumed to be gt4py compiler backend options."""
-=======
     flag_errmsg = (
         "The {} flag should be set in fv3core.utils.global_config.py"
         "instead of as an argument to stencil"
@@ -137,61 +100,13 @@
     for flag in ("rebuild", "backend"):
         if flag in stencil_kwargs:
             raise ValueError(flag_errmsg.format(flag))
->>>>>>> 0740d29c
 
     @property
     def built(self) -> bool:
-        """Returns whether the stencil is already built (if it has been called at least once)."""
+        """Returns whether the stencil is already built (called at least once)."""
         return self.stencil_object is not None
 
-<<<<<<< HEAD
-    @property
-    def def_ir(self) -> Optional[dict]:
-        """Current stencil definition IR if built, else None."""
-        return self.build_info.def_ir
-
-    @property
-    def impl_ir(self) -> Optional[dict]:
-        """Current stencil implementation IR if built, else None."""
-        return self.build_info.impl_ir
-
-    def __call__(self, *args, origin: Int3, domain: Int3, **kwargs):
-        """Call the stencil, compiling the stencil if necessary.
-
-        The stencil needs to be recompiled if any of the following changes
-        1. the origin and/or domain
-        2. any external value
-        3. the function signature or code
-
-        Args:
-            domain: Stencil compute domain (required)
-            origin: Data index mapped to (0, 0, 0) in the compute domain (required)
-            externals: Dictionary of externals for the stencil call
-        """
-
-        stencil_kwargs = {
-            "rebuild": global_config.get_rebuild(),
-            "backend": global_config.get_backend(),
-            "externals": {
-                "namelist": spec.namelist,
-                "grid": spec.grid,
-                **fv3core.utils.axis_offsets(spec.grid, origin, domain),
-                **self.externals,
-            },
-            **self.backend_kwargs,
-        }
-
-        # Generate stencil if out of date
-        new_build_info = {}
-        stencil_object = gtscript.stencil(
-            definition=self.func, build_info=new_build_info, **stencil_kwargs
-        )
-        if stencil_object != self.stencil_object:
-            self.build_info = new_build_info
-            self.stencil_object = stencil_object
-
-        # Call it
-=======
+
 class StencilDataCache(collections.abc.Mapping):
     """
     A Python object cache along with stencils.
@@ -326,7 +241,6 @@
         # Call it
         exec_info = {}
         kwargs["exec_info"] = kwargs.get("exec_info", exec_info)
->>>>>>> 0740d29c
         kwargs["validate_args"] = kwargs.get("validate_args", utils.validate_args)
         name = f"{self.func.__module__}.{self.func.__name__}"
         _maybe_save_report(
@@ -345,10 +259,6 @@
             kwargs,
         )
         self.times_called += 1
-<<<<<<< HEAD
-
-
-=======
 
         # Update timers
         exec_info = kwargs["exec_info"]
@@ -358,7 +268,6 @@
         )
 
 
->>>>>>> 0740d29c
 def gtstencil(definition=None, **stencil_kwargs) -> Callable[..., None]:
     _ensure_global_flags_not_specified_in_kwargs(stencil_kwargs)
 
