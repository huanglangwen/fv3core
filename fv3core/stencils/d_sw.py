--- conflicted
+++ resolved
@@ -684,7 +684,6 @@
     fvtp2d_tm = utils.cached_stencil_class(fvtp2d.FvTp2d)(
         spec.namelist, spec.namelist.hord_tm, cache_key="d_sw-tm"
     )
-<<<<<<< HEAD
 
     fxadv.fxadv_stencil(
         grid().cosa_u,
@@ -720,25 +719,6 @@
         origin=grid().full_origin(),
         domain=grid().domain_shape_full(),
     )
-    for kstart, nk in k_bounds():
-        fvtp2d_dp(
-            delp,
-            crx,
-            cry,
-            xfx,
-            yfx,
-            ra_x,
-            ra_y,
-            fx,
-            fy,
-            kstart=kstart,
-            nk=nk,
-            nord=column_namelist[kstart]["nord_v"],
-            damp_c=column_namelist[kstart]["damp_vt"],
-        )
-=======
-    ra_x, ra_y = fxadv.compute(uc, vc, ut, vt, xfx, yfx, crx, cry, dt)
->>>>>>> ade5588c
 
     fvtp2d_dp(
         delp,
