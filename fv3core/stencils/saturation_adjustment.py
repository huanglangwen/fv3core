--- conflicted
+++ resolved
@@ -608,11 +608,7 @@
     )
 
     with computation(PARALLEL), interval(1, None):
-<<<<<<< HEAD
-        if __INLINED(hydrostatic):  # if hydrostatic:
-=======
         if __INLINED(hydrostatic):
->>>>>>> 4a05b651
             delz_0 = delz[0, 0, -1]
             delz = delz_0
     with computation(PARALLEL), interval(...):
