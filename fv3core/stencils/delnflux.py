--- conflicted
+++ resolved
@@ -131,14 +131,8 @@
     if damp_c <= 1e-4:
         return fx, fy
     damp = (damp_c * grid.da_min) ** (nord + 1)
-<<<<<<< HEAD
-    fx2 = utils.make_storage_from_shape(q.shape, default_origin)
-    fy2 = utils.make_storage_from_shape(q.shape, default_origin)
-=======
     fx2 = utils.make_storage_from_shape(q.shape, full_origin)
     fy2 = utils.make_storage_from_shape(q.shape, full_origin)
-    compute_no_sg(q, fx2, fy2, nord, damp, d2, kstart, nk, mass)
->>>>>>> dc322653
     diffuse_origin = (grid.is_, grid.js, kstart)
     extended_domain = (grid.nic + 1, grid.njc + 1, nk)
 
@@ -185,16 +179,9 @@
         d2 = copy(q, origin=origin_d2, domain=domain_d2)
 
     if nord > 0:
-<<<<<<< HEAD
-        corners.copy_corners(d2, "x", grid, kslice)
-=======
         corners.copy_corners_x_stencil(
             d2, origin=(grid.isd, grid.jsd, kstart), domain=(grid.nid, grid.njd, nk)
         )
-    f1_ny = grid.je - grid.js + 1 + 2 * nord
-    f1_nx = grid.ie - grid.is_ + 2 + 2 * nord
-    fx_origin = (grid.is_ - nord, grid.js - nord, kstart)
->>>>>>> dc322653
 
     fx2_order(
         d2, grid.del6_v, fx2, order=1, origin=fx_origin, domain=(f1_nx, f1_ny, nk)
@@ -228,16 +215,9 @@
                 origin=nt_origin_extended,
                 domain=(nt_nx, nt_ny, nk),
             )
-<<<<<<< HEAD
-
-            corners.copy_corners(d2, "x", grid, kslice)
-
-=======
             corners.copy_corners_x_stencil(
                 d2, origin=(grid.isd, grid.jsd, kstart), domain=(grid.nid, grid.njd, nk)
             )
-            nt_origin = (grid.is_ - nt, grid.js - nt, kstart)
->>>>>>> dc322653
             fx2_order(
                 d2,
                 grid.del6_v,
