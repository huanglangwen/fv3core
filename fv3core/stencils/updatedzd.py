--- conflicted
+++ resolved
@@ -172,20 +172,6 @@
     dt: float,
 ):
     grid = spec.grid
-<<<<<<< HEAD
-    crx_adv = utils.make_storage_from_shape(crx.shape, grid.compute_x_origin())
-    cry_adv = utils.make_storage_from_shape(cry.shape, grid.compute_y_origin())
-    xfx_adv = utils.make_storage_from_shape(xfx.shape, grid.compute_x_origin())
-    yfx_adv = utils.make_storage_from_shape(yfx.shape, grid.compute_y_origin())
-    ra_x = utils.make_storage_from_shape(crx.shape, grid.compute_x_origin())
-    ra_y = utils.make_storage_from_shape(cry.shape, grid.compute_y_origin())
-    gam = utils.make_storage_from_shape(zs.shape, grid.default_origin())
-
-=======
-
-    ndif[-1] = ndif[-2]
-    damp_vtd[-1] = damp_vtd[-2]
-
     crx_adv = utils.make_storage_from_shape(
         crx.shape, grid.compute_origin(add=(0, -grid.halo, 0))
     )
@@ -204,9 +190,8 @@
     ra_y = utils.make_storage_from_shape(
         cry.shape, grid.compute_origin(add=(-grid.halo, 0, 0))
     )
-
     gam = utils.make_storage_from_shape(zs.shape, grid.full_origin())
->>>>>>> d01cabd7
+
     edge_profile(
         crx,
         xfx,
@@ -217,11 +202,6 @@
         origin=(grid.is_, grid.jsd, 0),
         domain=(grid.nic + 1, grid.njd, grid.npz + 1),
     )
-
-<<<<<<< HEAD
-=======
-    gam = utils.make_storage_from_shape(zs.shape, grid.full_origin())
->>>>>>> d01cabd7
     edge_profile(
         cry,
         yfx,
@@ -293,107 +273,18 @@
 ):
     if damp <= 1e-5:
         raise Exception("untested")
-        # fvtp2d.compute_no_sg(
-        #     zh,
-        #     crx_adv,
-        #     cry_adv,
-        #     spec.namelist.hord_tm,
-        #     xfx_adv,
-        #     yfx_adv,
-        #     ra_x,
-        #     ra_y,
-        #     fx,
-        #     fy,
-        #     kstart=kstart,
-        #     nk=nk,
-        # )
-        # zh_stencil(
-        #     grid.area,
-        #     zh,
-        #     fx,
-        #     fy,
-        #     ra_x,
-        #     ra_y,
-        #     origin=compute_origin,
-        #     domain=compute_domain,
-        # )
-    # else:
     grid = spec.grid
     full_origin = (grid.isd, grid.jsd, kstart)
     compute_origin = (grid.is_, grid.js, kstart)
     compute_domain = (grid.nic, grid.njc, nk)
-<<<<<<< HEAD
-=======
-    if damp > 1e-5:
-        wk = utils.make_storage_from_shape(zh.shape, full_origin)
-        fx2 = utils.make_storage_from_shape(zh.shape, full_origin)
-        fy2 = utils.make_storage_from_shape(zh.shape, full_origin)
-        fx = utils.make_storage_from_shape(zh.shape, full_origin)
-        fy = utils.make_storage_from_shape(zh.shape, full_origin)
-        z2 = copy(zh, origin=full_origin, domain=(grid.nid, grid.njd, nk))
-        fvtp2d.compute_no_sg(
-            z2,
-            crx_adv,
-            cry_adv,
-            spec.namelist.hord_tm,
-            xfx_adv,
-            yfx_adv,
-            ra_x,
-            ra_y,
-            fx,
-            fy,
-            kstart=kstart,
-            nk=nk,
-        )
-        delnflux.compute_no_sg(z2, fx2, fy2, ndif, damp, wk, kstart=kstart, nk=nk)
-        zh_damp_stencil(
-            grid.area,
-            z2,
-            fx,
-            fy,
-            ra_x,
-            ra_y,
-            fx2,
-            fy2,
-            grid.rarea,
-            zh,
-            origin=compute_origin,
-            domain=compute_domain,
-        )
-    else:
-        raise Exception("untested")
-        fvtp2d.compute_no_sg(
-            zh,
-            crx_adv,
-            cry_adv,
-            spec.namelist.hord_tm,
-            xfx_adv,
-            yfx_adv,
-            ra_x,
-            ra_y,
-            fx,
-            fy,
-            kstart=kstart,
-            nk=nk,
-        )
-        zh_stencil(
-            grid.area,
-            zh,
-            fx,
-            fy,
-            ra_x,
-            ra_y,
-            origin=compute_origin,
-            domain=compute_domain,
-        )
->>>>>>> d01cabd7
-
-    wk = utils.make_storage_from_shape(zh.shape, default_origin)
-    fx2 = utils.make_storage_from_shape(zh.shape, default_origin)
-    fy2 = utils.make_storage_from_shape(zh.shape, default_origin)
-    fx = utils.make_storage_from_shape(zh.shape, default_origin)
-    fy = utils.make_storage_from_shape(zh.shape, default_origin)
-    z2 = copy(zh, origin=default_origin, domain=(grid.nid, grid.njd, nk))
+
+    wk = utils.make_storage_from_shape(zh.shape, full_origin)
+    fx2 = utils.make_storage_from_shape(zh.shape, full_origin)
+    fy2 = utils.make_storage_from_shape(zh.shape, full_origin)
+    fx = utils.make_storage_from_shape(zh.shape, full_origin)
+    fy = utils.make_storage_from_shape(zh.shape, full_origin)
+    z2 = copy(zh, origin=full_origin, domain=(grid.nid, grid.njd, nk))
+
     fvtp2d.compute_no_sg(
         z2,
         crx_adv,
@@ -408,7 +299,7 @@
         kstart=kstart,
         nk=nk,
     )
-    delnflux.compute_no_sg(z2, fx2, fy2, ndif, damp, wk, kstart=kstart, nk=nk)
+    delnflux.compute_no_sg(z2, fx2, fy2, int(ndif), damp, wk, kstart=kstart, nk=nk)
     zh_damp_stencil(
         grid.area,
         z2,
@@ -422,5 +313,4 @@
         zh,
         origin=compute_origin,
         domain=compute_domain,
-    )
-    # return [zh]+    )