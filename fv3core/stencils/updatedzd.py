import gt4py.gtscript as gtscript
from gt4py.gtscript import BACKWARD, FORWARD, PARALLEL, computation, interval

import fv3core._config as spec
import fv3core.stencils.delnflux as delnflux
import fv3core.stencils.fvtp2d as fvtp2d
import fv3core.utils.global_constants as constants
import fv3core.utils.gt4py_utils as utils
from fv3core.decorators import gtstencil
from fv3core.stencils.basic_operations import copy
from fv3core.stencils.fxadv import ra_x_func, ra_y_func
from fv3core.utils.typing import FloatField


DZ_MIN = constants.DZ_MIN


@gtstencil()
def ra_x_stencil(area: FloatField, xfx_adv: FloatField, ra_x: FloatField):
    with computation(PARALLEL), interval(...):
        ra_x = ra_x_func(area, xfx_adv)


@gtstencil()
def ra_y_stencil(area: FloatField, yfx_adv: FloatField, ra_y: FloatField):
    with computation(PARALLEL), interval(...):
        ra_y = ra_y_func(area, yfx_adv)


@gtscript.function
def zh_base(z2, area, fx, fy, ra_x, ra_y):
    return (z2 * area + fx - fx[1, 0, 0] + fy - fy[0, 1, 0]) / (ra_x + ra_y - area)


@gtstencil()
def zh_damp_stencil(
    area: FloatField,
    z2: FloatField,
    fx: FloatField,
    fy: FloatField,
    ra_x: FloatField,
    ra_y: FloatField,
    fx2: FloatField,
    fy2: FloatField,
    rarea: FloatField,
    zh: FloatField,
):
    with computation(PARALLEL), interval(...):
        zhbase = zh_base(z2, area, fx, fy, ra_x, ra_y)
        zh[0, 0, 0] = zhbase + (fx2 - fx2[1, 0, 0] + fy2 - fy2[0, 1, 0]) * rarea


@gtstencil()
def zh_stencil(
    area: FloatField,
    zh: FloatField,
    fx: FloatField,
    fy: FloatField,
    ra_x: FloatField,
    ra_y: FloatField,
):
    with computation(PARALLEL), interval(...):
        zh = zh_base(zh, area, fx, fy, ra_x, ra_y)


# NOTE: We have not ported the uniform_grid True option as it is never called
# that way in this model. We have also ignored limite != 0 for the same reason.
@gtstencil()
def edge_profile(
    q1: FloatField,
    q2: FloatField,
    qe1: FloatField,
    qe2: FloatField,
    dp0: FloatField,
    gam: FloatField,
):
    with computation(FORWARD):
        with interval(0, 1):
            g0 = dp0[0, 0, 1] / dp0[0, 0, 0]
            xt1 = 2.0 * g0 * (g0 + 1.0)
            bet = g0 * (g0 + 0.5)
            qe1 = (xt1 * q1 + q1[0, 0, 1]) / bet
            qe2 = (xt1 * q2 + q2[0, 0, 1]) / bet
            gam = (1.0 + g0 * (g0 + 1.5)) / bet
        with interval(1, -1):
            gk = dp0[0, 0, -1] / dp0
            bet = 2.0 + 2.0 * gk - gam[0, 0, -1]
            qe1 = (3.0 * (q1[0, 0, -1] + gk * q1) - qe1[0, 0, -1]) / bet
            qe2 = (3.0 * (q2[0, 0, -1] + gk * q2) - qe2[0, 0, -1]) / bet
            gam = gk / bet
        with interval(-1, None):
            a_bot = 1.0 + gk[0, 0, -1] * (gk[0, 0, -1] + 1.5)
            xt1 = 2.0 * gk[0, 0, -1] * (gk[0, 0, -1] + 1.0)
            xt2 = gk[0, 0, -1] * (gk[0, 0, -1] + 0.5) - a_bot * gam[0, 0, -1]
            qe1 = (xt1 * q1[0, 0, -1] + q1[0, 0, -2] - a_bot * qe1[0, 0, -1]) / xt2
            qe2 = (xt1 * q2[0, 0, -1] + q2[0, 0, -2] - a_bot * qe2[0, 0, -1]) / xt2
    with computation(BACKWARD), interval(0, -1):
        qe1 = qe1 - gam * qe1[0, 0, 1]
        qe2 = qe2 - gam * qe2[0, 0, 1]


def edge_python(q1, q2, qe1, qe2, dp0, gam, islice, jslice, qe1_2, gam_2):
    grid = spec.grid
    dcol = dp0[0, 0, :]

    km = grid.npz - 1
    g0 = dcol[1] / dcol[0]
    xt1 = 2.0 * g0 * (g0 + 1.0)
    bet = g0 * (g0 + 0.5)

    qe1[islice, jslice, 0] = (xt1 * q1[islice, jslice, 0] + q1[islice, jslice, 1]) / bet

    qe2[islice, jslice, 0] = (xt1 * q2[islice, jslice, 0] + q2[islice, jslice, 1]) / bet
    gam[islice, jslice, 0] = (1.0 + g0 * (g0 + 1.5)) / bet

    for k in range(1, km + 1):
        gk = dcol[k - 1] / dcol[k]
        bet = 2.0 + 2.0 * gk - gam[islice, jslice, k - 1]
        qe1[islice, jslice, k] = (
            3.0 * (q1[islice, jslice, k - 1] + gk * q1[islice, jslice, k])
            - qe1[islice, jslice, k - 1]
        ) / bet
        qe2[islice, jslice, k] = (
            3.0 * (q2[islice, jslice, k - 1] + gk * q2[islice, jslice, k])
            - qe2[islice, jslice, k - 1]
        ) / bet
        gam[islice, jslice, k] = gk / bet

    a_bot = 1.0 + gk * (gk + 1.5)
    xt1 = 2.0 * gk * (gk + 1.0)
    xt2 = gk * (gk + 0.5) - a_bot * gam[islice, jslice, km]
    qe1[islice, jslice, km + 1] = (
        xt1 * q1[islice, jslice, km]
        + q1[islice, jslice, km - 1]
        - a_bot * qe1[islice, jslice, km]
    ) / xt2
    qe2[islice, jslice, km + 1] = (
        xt1 * q2[islice, jslice, km]
        + q2[islice, jslice, km - 1]
        - a_bot * qe2[islice, jslice, km]
    ) / xt2
    for k in range(km, -1, -1):
        qe1[islice, jslice, k] = (
            qe1[islice, jslice, k] - gam[islice, jslice, k] * qe1[islice, jslice, k + 1]
        )
        qe2[islice, jslice, k] = (
            qe2[islice, jslice, k] - gam[islice, jslice, k] * qe2[islice, jslice, k + 1]
        )


@gtstencil()
def out(zs: FloatField, zh: FloatField, ws: FloatField, dt: float):
    with computation(BACKWARD):
        with interval(-1, None):
            ws[0, 0, 0] = (zs - zh) * 1.0 / dt
        with interval(0, -1):
            other = zh[0, 0, 1] + DZ_MIN
            zh[0, 0, 0] = zh if zh > other else other


def compute(
    ndif: FloatField,
    damp_vtd: FloatField,
    dp0: FloatField,
    zs: FloatField,
    zh: FloatField,
    crx: FloatField,
    cry: FloatField,
    xfx: FloatField,
    yfx: FloatField,
    wsd: FloatField,
    dt: float,
):
    grid = spec.grid
    crx_adv = utils.make_storage_from_shape(
        crx.shape, grid.compute_origin(add=(0, -grid.halo, 0))
    )
    cry_adv = utils.make_storage_from_shape(
        cry.shape, grid.compute_origin(add=(-grid.halo, 0, 0))
    )
    xfx_adv = utils.make_storage_from_shape(
        xfx.shape, grid.compute_origin(add=(0, -grid.halo, 0))
    )
    yfx_adv = utils.make_storage_from_shape(
        yfx.shape, grid.compute_origin(add=(-grid.halo, 0, 0))
    )
    ra_x = utils.make_storage_from_shape(
        crx.shape, grid.compute_origin(add=(0, -grid.halo, 0))
    )
    ra_y = utils.make_storage_from_shape(
        cry.shape, grid.compute_origin(add=(-grid.halo, 0, 0))
    )
    gam = utils.make_storage_from_shape(zs.shape, grid.full_origin())

    edge_profile(
        crx,
        xfx,
        crx_adv,
        xfx_adv,
        dp0,
        gam,
        origin=(grid.is_, grid.jsd, 0),
        domain=(grid.nic + 1, grid.njd, grid.npz + 1),
    )
    edge_profile(
        cry,
        yfx,
        cry_adv,
        yfx_adv,
        dp0,
        gam,
        origin=(grid.isd, grid.js, 0),
        domain=(grid.nid, grid.njc + 1, grid.npz + 1),
    )

    ra_x_stencil(
        grid.area,
        xfx_adv,
        ra_x,
        origin=grid.compute_origin(add=(0, -grid.halo, 0)),
        domain=(grid.nic, grid.njd, grid.npz + 1),
    )
    ra_y_stencil(
        grid.area,
        yfx_adv,
        ra_y,
        origin=grid.compute_origin(add=(-grid.halo, 0, 0)),
        domain=(grid.nid, grid.njc, grid.npz + 1),
    )

    ndif[-1] = ndif[-2]
    damp_vtd[-1] = damp_vtd[-2]
    col = {"ndif": ndif, "damp": damp_vtd}
<<<<<<< HEAD
    kstarts = utils.get_kstarts(col, grid.npz + 1)

    for ki, nk in kstarts:
=======

    for ki, nk in utils.get_kstarts(col, grid.npz + 1):
>>>>>>> f5baa3c7
        column_calls(
            zh,
            crx_adv,
            cry_adv,
            xfx_adv,
            yfx_adv,
            ra_x,
            ra_y,
            ndif[ki],
            damp_vtd[ki],
            ki,
            nk,
        )

    out(
        zs,
        zh,
        wsd,
        dt,
        origin=grid.compute_origin(),
        domain=(grid.nic, grid.njc, grid.npz + 1),
    )


def column_calls(
    zh: FloatField,
    crx_adv: FloatField,
    cry_adv: FloatField,
    xfx_adv: FloatField,
    yfx_adv: FloatField,
    ra_x: FloatField,
    ra_y: FloatField,
    ndif: float,
    damp: float,
    kstart: int,
    nk: int,
):
    if damp <= 1e-5:
        raise Exception("untested")
    grid = spec.grid
    full_origin = (grid.isd, grid.jsd, kstart)
    compute_origin = (grid.is_, grid.js, kstart)
    compute_domain = (grid.nic, grid.njc, nk)

    wk = utils.make_storage_from_shape(zh.shape, full_origin)
    fx2 = utils.make_storage_from_shape(zh.shape, full_origin)
    fy2 = utils.make_storage_from_shape(zh.shape, full_origin)
    fx = utils.make_storage_from_shape(zh.shape, full_origin)
    fy = utils.make_storage_from_shape(zh.shape, full_origin)
    z2 = copy(zh, origin=full_origin, domain=(grid.nid, grid.njd, nk))

    fvtp2d.compute_no_sg(
        z2,
        crx_adv,
        cry_adv,
        spec.namelist.hord_tm,
        xfx_adv,
        yfx_adv,
        ra_x,
        ra_y,
        fx,
        fy,
        kstart=kstart,
        nk=nk,
    )
    delnflux.compute_no_sg(z2, fx2, fy2, int(ndif), damp, wk, kstart=kstart, nk=nk)
    zh_damp_stencil(
        grid.area,
        z2,
        fx,
        fy,
        ra_x,
        ra_y,
        fx2,
        fy2,
        grid.rarea,
        zh,
        origin=compute_origin,
        domain=compute_domain,
    )<|MERGE_RESOLUTION|>--- conflicted
+++ resolved
@@ -231,14 +231,8 @@
     ndif[-1] = ndif[-2]
     damp_vtd[-1] = damp_vtd[-2]
     col = {"ndif": ndif, "damp": damp_vtd}
-<<<<<<< HEAD
-    kstarts = utils.get_kstarts(col, grid.npz + 1)
-
-    for ki, nk in kstarts:
-=======
 
     for ki, nk in utils.get_kstarts(col, grid.npz + 1):
->>>>>>> f5baa3c7
         column_calls(
             zh,
             crx_adv,
