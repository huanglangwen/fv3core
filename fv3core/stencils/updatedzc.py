import gt4py.gtscript as gtscript
from gt4py.gtscript import BACKWARD, PARALLEL, computation, interval

import fv3core.utils.global_constants as constants
<<<<<<< HEAD
from fv3core.decorators import gtstencil
from fv3core.utils import corners
=======
from fv3core.decorators import StencilWrapper, gtstencil
from fv3core.stencils import basic_operations
from fv3core.utils import corners, gt4py_utils
>>>>>>> 9a643d48
from fv3core.utils.typing import FloatField, FloatFieldIJ, FloatFieldK


DZ_MIN = constants.DZ_MIN


@gtscript.function
def p_weighted_average_top(vel, dp0):
    # TODO: ratio is a constant, where should this be placed?
    ratio = dp0 / (dp0 + dp0[1])
    return vel + (vel - vel[0, 0, 1]) * ratio


@gtscript.function
def p_weighted_average_bottom(vel, dp0):
    ratio = dp0[-1] / (dp0[-2] + dp0[-1])
    return vel[0, 0, -1] + (vel[0, 0, -1] - vel[0, 0, -2]) * ratio


@gtscript.function
def p_weighted_average_domain(vel, dp0):
    int_ratio = 1.0 / (dp0[-1] + dp0)
    return (dp0 * vel[0, 0, -1] + dp0[-1] * vel) * int_ratio


<<<<<<< HEAD
@gtstencil()
def update_dz_c_stencil(
=======
@gtscript.function
def xy_flux(gz_x, gz_y, xfx, yfx):
    fx = xfx * (gz_x[-1, 0, 0] if xfx > 0.0 else gz_x)
    fy = yfx * (gz_y[0, -1, 0] if yfx > 0.0 else gz_y)
    return fx, fy


def set_zero_2d(out_field: FloatFieldIJ):
    with computation(FORWARD):
        with interval(0, 1):
            out_field = 0.0  # in_field
        with interval(1, None):
            out_field = out_field


def update_dz_c(
    dp_ref: FloatFieldK,
    zs: FloatFieldIJ,
>>>>>>> 9a643d48
    area: FloatFieldIJ,
    dp_ref: FloatFieldK,
    gz_surface: FloatFieldIJ,
    ut: FloatField,
    vt: FloatField,
    gz: FloatField,
<<<<<<< HEAD
    surface_delta_gz: FloatFieldIJ,
    dt2: float,
=======
    gz_x: FloatField,
    gz_y: FloatField,
    ws: FloatFieldIJ,
    *,
    dt: float,
>>>>>>> 9a643d48
):
    """Update the model heights from the C-grid wind flux

    After the model runs c_sw and advances the c-grid variables half a timestep,
    the grid deforms with the flow in the Lagrangian coordinate system. This
    module updates the model heights based ontime averaged air mass fluxes. The
    update is based on finite volulme Lagrangin control-flow discretization,
    where Lagrangian surfaces are considered bounding material of the control
    volumes (Lin 2004).

    Args:
         dp_ref: vertical difference in column reference pressure (in)
         gz_surface: surface geopotential height (m) (in)
         ut: x-velocity on the C-grid, contravariant of the D-grid winds (in)
         vt: y-velocity on the C-grid, contravariant of the D-grid winds (in)
         gz: geopotential height of the model grid cells (m) (inout)
         surface_delta_gz: rate of change in the surface geopotential height
             from the C-grid wind. A geopotential vertical velocity estimate
             at the surface.  (inout)
         dt2: timestep of the C-grid update in seconds (in)
    Grid variable inputs:
         area
    """
    with computation(PARALLEL):
        with interval(0, 1):
            u_average = p_weighted_average_top(ut, dp_ref)
            v_average = p_weighted_average_top(vt, dp_ref)
        with interval(1, -1):
            u_average = p_weighted_average_domain(ut, dp_ref)
            v_average = p_weighted_average_domain(vt, dp_ref)
        with interval(-1, None):
            u_average = p_weighted_average_bottom(ut, dp_ref)
            v_average = p_weighted_average_bottom(vt, dp_ref)
    with computation(PARALLEL), interval(...):
        gz_tmp = corners.fill_corners_2cells_mult_x(gz, gz, 1.0, 1.0, 1.0, 1.0)
        fx = u_average * (gz_tmp[-1, 0, 0] if u_average > 0.0 else gz_tmp)
        gz_tmp = corners.fill_corners_2cells_mult_y(gz_tmp, gz_tmp, 1.0, 1.0, 1.0, 1.0)
        fy = v_average * (gz_tmp[0, -1, 0] if v_average > 0.0 else gz_tmp)
        gz = (gz_tmp * area + fx - fx[1, 0, 0] + fy - fy[0, 1, 0]) / (
            area + u_average - u_average[1, 0, 0] + v_average - v_average[0, 1, 0]
        )
<<<<<<< HEAD
    with computation(BACKWARD):
        with interval(-1, None):
            rdt = 1.0 / dt2
            zs = gz_surface
            surface_delta_gz = (zs - gz) * rdt
        with interval(0, -1):
            gz_min = gz[0, 0, 1] + DZ_MIN
            gz = gz if gz > gz_min else gz_min
=======
    with computation(FORWARD), interval(-1, None):
        rdt = 1.0 / dt
        ws = (zs - gz) * rdt
    with computation(BACKWARD), interval(0, -1):
        gz_kp1 = gz[0, 0, 1] + DZ_MIN
        gz = gz if gz > gz_kp1 else gz_kp1


class UpdateGeopotentialHeightOnCGrid:
    def __init__(self, grid):
        self.grid = grid
        largest_possible_shape = self.grid.domain_shape_full(add=(1, 1, 1))
        self._gz_in = gt4py_utils.make_storage_from_shape(
            largest_possible_shape,
            self.grid.compute_origin(add=(0, -self.grid.halo, 0)),
        )
        self._gz_x = gt4py_utils.make_storage_from_shape(
            largest_possible_shape,
            self.grid.compute_origin(add=(0, -self.grid.halo, 0)),
        )
        self._gz_y = gt4py_utils.make_storage_from_shape(
            largest_possible_shape,
            self.grid.compute_origin(add=(0, -self.grid.halo, 0)),
        )
        self._update_dz_c = StencilWrapper(
            update_dz_c,
            origin=(1, 1, 0),
            domain=(grid.nic + 3, grid.njc + 3, grid.npz + 1),
        )
        # TODO: convert to StencilWrapper when we have selective validation
        self._set_zero_2d = gtstencil()(set_zero_2d)

    def __call__(
        self,
        dp_ref: FloatFieldK,
        zs: FloatFieldIJ,
        ut: FloatField,
        vt: FloatField,
        gz: FloatField,
        ws: FloatFieldIJ,
        dt: float,
    ):
        """
        Args:
            dp_ref: layer thickness in Pa
            zs: surface height in m
            ut: horizontal wind (TODO: covariant or contravariant?)
            vt: horizontal wind (TODO: covariant or contravariant?)
            gz: geopotential height (TODO: on cell mid levels or interfaces?)
            ws: surface vertical wind implied by horizontal motion over topography
            dt: timestep over which to evolve the geopotential height
        """
        basic_operations.copy_stencil(
            gz,
            self._gz_in,
            origin=self.grid.full_origin(),
            domain=self.grid.domain_shape_full(add=(0, 0, 1)),
        )
        basic_operations.copy_stencil(
            gz,
            self._gz_x,
            origin=self.grid.full_origin(),
            domain=self.grid.domain_shape_full(add=(0, 0, 1)),
        )
        basic_operations.copy_stencil(
            gz,
            self._gz_y,
            origin=self.grid.full_origin(),
            domain=self.grid.domain_shape_full(add=(0, 0, 1)),
        )

        corners.fill_corners_2cells_x_stencil(
            self._gz_x,
            origin=self.grid.full_origin(),
            domain=self.grid.domain_shape_full(add=(0, 0, 1)),
        )
        corners.fill_corners_2cells_y_stencil(
            self._gz_y,
            origin=self.grid.full_origin(),
            domain=self.grid.domain_shape_full(add=(0, 0, 1)),
        )

        self._update_dz_c(
            dp_ref,
            zs,
            self.grid.area,
            ut,
            vt,
            gz,
            self._gz_x,
            self._gz_y,
            ws,
            dt=dt,
        )

        # should be able to combine these set_zero_2d with selective validation
        self._set_zero_2d(ws, origin=(1, 1, 0), domain=(1, self.grid.njc + 3, 1))
        self._set_zero_2d(ws, origin=(1, 1, 0), domain=(self.grid.nic + 3, 1, 1))
        # similarly should be able to combine these copies with selective validation
        basic_operations.copy_stencil(
            self._gz_in,
            gz,
            origin=(1, 1, 0),
            domain=(1, self.grid.njc + 3, self.grid.npz + 1),
        )
        basic_operations.copy_stencil(
            self._gz_in,
            gz,
            origin=(1, 1, 0),
            domain=(self.grid.nic + 3, 1, self.grid.npz + 1),
        )
>>>>>>> 9a643d48
<|MERGE_RESOLUTION|>--- conflicted
+++ resolved
@@ -2,14 +2,9 @@
 from gt4py.gtscript import BACKWARD, PARALLEL, computation, interval
 
 import fv3core.utils.global_constants as constants
-<<<<<<< HEAD
-from fv3core.decorators import gtstencil
+from fv3core.decorators import StencilWrapper
 from fv3core.utils import corners
-=======
-from fv3core.decorators import StencilWrapper, gtstencil
-from fv3core.stencils import basic_operations
-from fv3core.utils import corners, gt4py_utils
->>>>>>> 9a643d48
+from fv3core.utils.grid import axis_offsets
 from fv3core.utils.typing import FloatField, FloatFieldIJ, FloatFieldK
 
 
@@ -35,45 +30,15 @@
     return (dp0 * vel[0, 0, -1] + dp0[-1] * vel) * int_ratio
 
 
-<<<<<<< HEAD
-@gtstencil()
-def update_dz_c_stencil(
-=======
-@gtscript.function
-def xy_flux(gz_x, gz_y, xfx, yfx):
-    fx = xfx * (gz_x[-1, 0, 0] if xfx > 0.0 else gz_x)
-    fy = yfx * (gz_y[0, -1, 0] if yfx > 0.0 else gz_y)
-    return fx, fy
-
-
-def set_zero_2d(out_field: FloatFieldIJ):
-    with computation(FORWARD):
-        with interval(0, 1):
-            out_field = 0.0  # in_field
-        with interval(1, None):
-            out_field = out_field
-
-
 def update_dz_c(
-    dp_ref: FloatFieldK,
-    zs: FloatFieldIJ,
->>>>>>> 9a643d48
     area: FloatFieldIJ,
     dp_ref: FloatFieldK,
     gz_surface: FloatFieldIJ,
     ut: FloatField,
     vt: FloatField,
     gz: FloatField,
-<<<<<<< HEAD
-    surface_delta_gz: FloatFieldIJ,
+    ws: FloatFieldIJ,
     dt2: float,
-=======
-    gz_x: FloatField,
-    gz_y: FloatField,
-    ws: FloatFieldIJ,
-    *,
-    dt: float,
->>>>>>> 9a643d48
 ):
     """Update the model heights from the C-grid wind flux
 
@@ -90,7 +55,7 @@
          ut: x-velocity on the C-grid, contravariant of the D-grid winds (in)
          vt: y-velocity on the C-grid, contravariant of the D-grid winds (in)
          gz: geopotential height of the model grid cells (m) (inout)
-         surface_delta_gz: rate of change in the surface geopotential height
+         ws: rate of change in the surface geopotential height
              from the C-grid wind. A geopotential vertical velocity estimate
              at the surface.  (inout)
          dt2: timestep of the C-grid update in seconds (in)
@@ -115,52 +80,30 @@
         gz = (gz_tmp * area + fx - fx[1, 0, 0] + fy - fy[0, 1, 0]) / (
             area + u_average - u_average[1, 0, 0] + v_average - v_average[0, 1, 0]
         )
-<<<<<<< HEAD
     with computation(BACKWARD):
         with interval(-1, None):
             rdt = 1.0 / dt2
-            zs = gz_surface
-            surface_delta_gz = (zs - gz) * rdt
+            gz_surface = gz_surface
+            ws = (gz_surface - gz) * rdt
         with interval(0, -1):
             gz_min = gz[0, 0, 1] + DZ_MIN
             gz = gz if gz > gz_min else gz_min
-=======
-    with computation(FORWARD), interval(-1, None):
-        rdt = 1.0 / dt
-        ws = (zs - gz) * rdt
-    with computation(BACKWARD), interval(0, -1):
-        gz_kp1 = gz[0, 0, 1] + DZ_MIN
-        gz = gz if gz > gz_kp1 else gz_kp1
 
 
 class UpdateGeopotentialHeightOnCGrid:
     def __init__(self, grid):
         self.grid = grid
-        largest_possible_shape = self.grid.domain_shape_full(add=(1, 1, 1))
-        self._gz_in = gt4py_utils.make_storage_from_shape(
-            largest_possible_shape,
-            self.grid.compute_origin(add=(0, -self.grid.halo, 0)),
+        origin = self.grid.compute_origin(add=(-1, -1, 0))
+        domain = self.grid.domain_shape_compute(add=(2, 2, 1))
+        ax_offsets = axis_offsets(self.grid, origin, domain)
+        self._update_dz_c = StencilWrapper(
+            update_dz_c, origin=origin, domain=domain, externals=ax_offsets
         )
-        self._gz_x = gt4py_utils.make_storage_from_shape(
-            largest_possible_shape,
-            self.grid.compute_origin(add=(0, -self.grid.halo, 0)),
-        )
-        self._gz_y = gt4py_utils.make_storage_from_shape(
-            largest_possible_shape,
-            self.grid.compute_origin(add=(0, -self.grid.halo, 0)),
-        )
-        self._update_dz_c = StencilWrapper(
-            update_dz_c,
-            origin=(1, 1, 0),
-            domain=(grid.nic + 3, grid.njc + 3, grid.npz + 1),
-        )
-        # TODO: convert to StencilWrapper when we have selective validation
-        self._set_zero_2d = gtstencil()(set_zero_2d)
 
     def __call__(
         self,
         dp_ref: FloatFieldK,
-        zs: FloatFieldIJ,
+        gz_surface: FloatFieldIJ,
         ut: FloatField,
         vt: FloatField,
         gz: FloatField,
@@ -170,70 +113,11 @@
         """
         Args:
             dp_ref: layer thickness in Pa
-            zs: surface height in m
+            gz_surface: surface height in m
             ut: horizontal wind (TODO: covariant or contravariant?)
             vt: horizontal wind (TODO: covariant or contravariant?)
             gz: geopotential height (TODO: on cell mid levels or interfaces?)
             ws: surface vertical wind implied by horizontal motion over topography
             dt: timestep over which to evolve the geopotential height
         """
-        basic_operations.copy_stencil(
-            gz,
-            self._gz_in,
-            origin=self.grid.full_origin(),
-            domain=self.grid.domain_shape_full(add=(0, 0, 1)),
-        )
-        basic_operations.copy_stencil(
-            gz,
-            self._gz_x,
-            origin=self.grid.full_origin(),
-            domain=self.grid.domain_shape_full(add=(0, 0, 1)),
-        )
-        basic_operations.copy_stencil(
-            gz,
-            self._gz_y,
-            origin=self.grid.full_origin(),
-            domain=self.grid.domain_shape_full(add=(0, 0, 1)),
-        )
-
-        corners.fill_corners_2cells_x_stencil(
-            self._gz_x,
-            origin=self.grid.full_origin(),
-            domain=self.grid.domain_shape_full(add=(0, 0, 1)),
-        )
-        corners.fill_corners_2cells_y_stencil(
-            self._gz_y,
-            origin=self.grid.full_origin(),
-            domain=self.grid.domain_shape_full(add=(0, 0, 1)),
-        )
-
-        self._update_dz_c(
-            dp_ref,
-            zs,
-            self.grid.area,
-            ut,
-            vt,
-            gz,
-            self._gz_x,
-            self._gz_y,
-            ws,
-            dt=dt,
-        )
-
-        # should be able to combine these set_zero_2d with selective validation
-        self._set_zero_2d(ws, origin=(1, 1, 0), domain=(1, self.grid.njc + 3, 1))
-        self._set_zero_2d(ws, origin=(1, 1, 0), domain=(self.grid.nic + 3, 1, 1))
-        # similarly should be able to combine these copies with selective validation
-        basic_operations.copy_stencil(
-            self._gz_in,
-            gz,
-            origin=(1, 1, 0),
-            domain=(1, self.grid.njc + 3, self.grid.npz + 1),
-        )
-        basic_operations.copy_stencil(
-            self._gz_in,
-            gz,
-            origin=(1, 1, 0),
-            domain=(self.grid.nic + 3, 1, self.grid.npz + 1),
-        )
->>>>>>> 9a643d48
+        return self._update_dz_c(self.grid.area, dp_ref, gz_surface, ut, vt, gz, ws, dt)