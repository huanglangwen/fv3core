from gt4py import gtscript
from gt4py.gtscript import (
    __INLINED,
    PARALLEL,
    computation,
    horizontal,
    interval,
    region,
)

import fv3core._config as spec
from fv3core.decorators import gtstencil
from fv3core.stencils.a2b_ord4 import a1, a2, lagrange_x_func, lagrange_y_func
from fv3core.utils import corners
from fv3core.utils.typing import FloatField, FloatFieldIJ


c1 = -2.0 / 14.0
c2 = 11.0 / 14.0
c3 = 5.0 / 14.0
BIG_NUMBER = 1.0e30


@gtscript.function
def contravariant(v1, v2, cosa, rsin2):
    """
    Retrieve the contravariant component of the wind from its covariant
    component and the covariant component in the "other" (x/y) direction.

    For an orthogonal grid, cosa would be 0 and rsin2 would be 1, meaning
    the contravariant component is equal to the covariant component.
    However, the gnomonic cubed sphere grid is not orthogonal.

    Args:
        v1: covariant component of the wind for which we want to get the
            contravariant component
        v2: covariant component of the wind for the other direction,
            i.e. y if v1 is in x, x if v1 is in y
        cosa: cosine of the angle between the local x-direction and y-direction.
        rsin2: 1 / (sin(alpha))^2, where alpha is the angle between the local
            x-direction and y-direction

    Returns:
        v1_contravariant: contravariant component of v1
    """
    # From technical docs on FV3 cubed sphere grid:
    # The gnomonic cubed sphere grid is not orthogonal, meaning
    # the u and v vectors have some overlapping component. We can decompose
    # the total wind U in two ways, as a linear combination of the
    # coordinate vectors ("contravariant"):
    #    U = u_contravariant * u_dir + v_contravariant * v_dir
    # or as the projection of the vector onto the coordinate
    #    u_covariant = U dot u_dir
    #    v_covariant = U dot v_dir
    # The names come from the fact that the covariant vectors vary
    # (under a change in coordinate system) the same way the coordinate values do,
    # while the contravariant vectors vary in the "opposite" way.
    #
    # equations from FV3 technical documentation
    # u_cov = u_contra + v_contra * cos(alpha)  (eq 3.4)
    # v_cov = u_contra * cos(alpha) + v_contra  (eq 3.5)
    #
    # u_contra = u_cov - v_contra * cos(alpha)  (1, from 3.4)
    # v_contra = v_cov - u_contra * cos(alpha)  (2, from 3.5)
    # u_contra = u_cov - (v_cov - u_contra * cos(alpha)) * cos(alpha)  (from 1 & 2)
    # u_contra = u_cov - v_cov * cos(alpha) + u_contra * cos2(alpha) (follows)
    # u_contra * (1 - cos2(alpha)) = u_cov - v_cov * cos(alpha)
    # u_contra = u_cov/(1 - cos2(alpha)) - v_cov * cos(alpha)/(1 - cos2(alpha))
    # matches because rsin = 1 /(1 + cos2(alpha)),
    #                 cosa*rsin = cos(alpha)/(1 + cos2(alpha))

    # recall that:
    # rsin2 is 1/(sin(alpha))^2
    # cosa is cos(alpha)

    return (v1 - v2 * cosa) * rsin2


@gtscript.function
def vol_conserv_cubic_interp_func_x(u):
    return c1 * u[-2, 0, 0] + c2 * u[-1, 0, 0] + c3 * u


@gtscript.function
def vol_conserv_cubic_interp_func_x_rev(u):
    return c1 * u[1, 0, 0] + c2 * u + c3 * u[-1, 0, 0]


@gtscript.function
def vol_conserv_cubic_interp_func_y(v):
    return c1 * v[0, -2, 0] + c2 * v[0, -1, 0] + c3 * v


@gtscript.function
def vol_conserv_cubic_interp_func_y_rev(v):
    return c1 * v[0, 1, 0] + c2 * v + c3 * v[0, -1, 0]


@gtscript.function
def lagrange_y_func_p1(qx):
    return a2 * (qx[0, -1, 0] + qx[0, 2, 0]) + a1 * (qx + qx[0, 1, 0])


@gtstencil()
def lagrange_interpolation_y_p1(qx: FloatField, qout: FloatField):
    with computation(PARALLEL), interval(...):
        qout = lagrange_y_func_p1(qx)


@gtscript.function
def lagrange_x_func_p1(qy):
    return a2 * (qy[-1, 0, 0] + qy[2, 0, 0]) + a1 * (qy + qy[1, 0, 0])


@gtstencil()
def lagrange_interpolation_x_p1(qy: FloatField, qout: FloatField):
    with computation(PARALLEL), interval(...):
        qout = lagrange_x_func_p1(qy)


@gtscript.function
def interp_winds_d_to_a(u, v):
    """
    Interpolate winds from the d-grid to a-grid.

    This uses a Lagrange interpolation on the interior and averaging on the
    boundaries. D2A2C_AVG_OFFSET is an external that describes how far the
    averaging should go before switching to Lagrangian interpolation. For
    sufficiently small grids, this should be set to -1, otherwise 3. Note that
    this makes the stencil code in d2a2c grid-dependent!
    """
    from __externals__ import (
        D2A2C_AVG_OFFSET,
        i_end,
        i_start,
        j_end,
        j_start,
        local_ie,
        local_is,
        local_je,
        local_js,
    )

    utmp = BIG_NUMBER
    vtmp = BIG_NUMBER

    with horizontal(region[:, local_js - 1 : local_je + 2]):
        utmp = lagrange_y_func_p1(u)
    with horizontal(region[local_is - 1 : local_ie + 2, :]):
        vtmp = lagrange_x_func_p1(v)

    # WARNING: This introduces grid-size dependence into the stencil code.
    with horizontal(
        region[:, : j_start + D2A2C_AVG_OFFSET],
        region[:, j_end - D2A2C_AVG_OFFSET + 1 :],
        region[: i_start + D2A2C_AVG_OFFSET, :],
        region[i_end - D2A2C_AVG_OFFSET + 1 :, :],
    ):
        utmp = 0.5 * (u + u[0, 1, 0])
        vtmp = 0.5 * (v + v[1, 0, 0])

    return utmp, vtmp


@gtscript.function
def edge_interpolate4_x(ua, dxa):
    t1 = dxa[-2, 0] + dxa[-1, 0]
    t2 = dxa[0, 0] + dxa[1, 0]
    n1 = (t1 + dxa[-1, 0]) * ua[-1, 0, 0] - dxa[-1, 0] * ua[-2, 0, 0]
    n2 = (t1 + dxa[0, 0]) * ua[0, 0, 0] - dxa[0, 0] * ua[1, 0, 0]
    return 0.5 * (n1 / t1 + n2 / t2)


@gtscript.function
def edge_interpolate4_y(va, dya):
    t1 = dya[0, -2] + dya[0, -1]
    t2 = dya[0, 0] + dya[0, 1]
    n1 = (t1 + dya[0, -1]) * va[0, -1, 0] - dya[0, -1] * va[0, -2, 0]
    n2 = (t1 + dya[0, 0]) * va[0, 0, 0] - dya[0, 0] * va[0, 1, 0]
    return 0.5 * (n1 / t1 + n2 / t2)


<<<<<<< HEAD
def _d2a2c_vect(
    cosa_s: FloatFieldIJ,
    cosa_u: FloatFieldIJ,
    cosa_v: FloatFieldIJ,
    dxa: FloatFieldIJ,
    dya: FloatFieldIJ,
    rsin2: FloatFieldIJ,
    rsin_u: FloatFieldIJ,
    rsin_v: FloatFieldIJ,
    sin_sg1: FloatFieldIJ,
    sin_sg2: FloatFieldIJ,
    sin_sg3: FloatFieldIJ,
    sin_sg4: FloatFieldIJ,
    u: FloatField,
    ua: FloatField,
    uc: FloatField,
    utc: FloatField,
    v: FloatField,
    va: FloatField,
    vc: FloatField,
    vtc: FloatField,
):
    from __externals__ import (
        i_end,
        i_start,
        j_end,
        j_start,
        local_ie,
        local_is,
        local_je,
        local_js,
        namelist,
=======
def compute(dord4, uc, vc, u, v, ua, va, utc, vtc):
    if spec.namelist.grid_type >= 3:
        raise Exception("unimplemented grid_type >= 3")
    grid = spec.grid
    big_number = 1e30  # 1e8 if 32 bit
    nx = grid.ie + 1  # grid.npx + 2
    ny = grid.je + 1  # grid.npy + 2
    i1 = grid.is_ - 1
    j1 = grid.js - 1
    id_ = 1 if dord4 else 0
    npt = 4 if not grid.nested else 0
    if npt > grid.nic - 1 or npt > grid.njc - 1:
        npt = 0
    utmp = utils.make_storage_from_shape(
        ua.shape, grid.full_origin(), cache_key="d2a2c_vect_utmp"
    )
    vtmp = utils.make_storage_from_shape(
        va.shape, grid.full_origin(), cache_key="d2a2c_vect_vtmp"
    )
    utmp[:] = big_number
    vtmp[:] = big_number
    js1 = npt + OFFSET if grid.south_edge else grid.js - 1
    je1 = ny - npt if grid.north_edge else grid.je + 1
    is1 = npt + OFFSET if grid.west_edge else grid.isd
    ie1 = nx - npt if grid.east_edge else grid.ied
    lagrange_interpolation_y_p1(
        u, utmp, origin=(is1, js1, 0), domain=(ie1 - is1 + 1, je1 - js1 + 1, grid.npz)
>>>>>>> 6a27adb1
    )

    with computation(PARALLEL), interval(...):

        utmp, vtmp = interp_winds_d_to_a(u, v)

        with horizontal(
            region[local_is - 2 : local_ie + 3, local_js - 2 : local_je + 3]
        ):
            ua = contravariant(utmp, vtmp, cosa_s, rsin2)
            va = contravariant(vtmp, utmp, cosa_s, rsin2)

        # A -> C
        # Fix the edges
        utmp = corners.fill_corners_3cells_mult_x(
            utmp, vtmp, sw_mult=-1, se_mult=1, ne_mult=-1, nw_mult=1
        )
        ua = corners.fill_corners_2cells_mult_x(
            ua, va, sw_mult=-1, se_mult=1, ne_mult=-1, nw_mult=1
        )

        # X

        with horizontal(
            region[local_is - 1 : local_ie + 3, local_js - 1 : local_je + 2]
        ):
            uc = lagrange_x_func(utmp)
            utc = contravariant(uc, v, cosa_u, rsin_u)

        # West
        with horizontal(region[i_start - 1, local_js - 1 : local_je + 2]):
            uc = vol_conserv_cubic_interp_func_x(utmp)

        with horizontal(region[i_start, local_js - 1 : local_je + 2]):
            utc = edge_interpolate4_x(ua, dxa)
            uc = utc * sin_sg3[-1, 0] if utc > 0 else utc * sin_sg1

        with horizontal(region[i_start + 1, local_js - 1 : local_je + 2]):
            uc = vol_conserv_cubic_interp_func_x_rev(utmp)

        with horizontal(region[i_start - 1, local_js - 1 : local_je + 2]):
            utc = contravariant(uc, v, cosa_u, rsin_u)

        with horizontal(region[i_start + 1, local_js - 1 : local_je + 2]):
            utc = contravariant(uc, v, cosa_u, rsin_u)

        # East
        with horizontal(region[i_end, local_js - 1 : local_je + 2]):
            uc = vol_conserv_cubic_interp_func_x(utmp)

        with horizontal(region[i_end + 1, local_js - 1 : local_je + 2]):
            utc = edge_interpolate4_x(ua, dxa)
            uc = utc * sin_sg3[-1, 0] if utc > 0 else utc * sin_sg1

        with horizontal(region[i_end + 2, local_js - 1 : local_je + 2]):
            uc = vol_conserv_cubic_interp_func_x_rev(utmp)

        with horizontal(region[i_end, local_js - 1 : local_je + 2]):
            utc = contravariant(uc, v, cosa_u, rsin_u)

        with horizontal(region[i_end + 2, local_js - 1 : local_je + 2]):
            utc = contravariant(uc, v, cosa_u, rsin_u)

        # Fill corners for Y

        assert __INLINED(namelist.grid_type < 3)

        vtmp = corners.fill_corners_3cells_mult_y(
            vtmp, utmp, sw_mult=-1, se_mult=1, ne_mult=-1, nw_mult=1
        )
        va = corners.fill_corners_2cells_mult_y(
            va, ua, sw_mult=-1, se_mult=1, ne_mult=-1, nw_mult=1
        )

        # Y

        with horizontal(
            region[local_is - 1 : local_ie + 2, local_js - 1 : local_je + 3]
        ):
            vc = lagrange_y_func(vtmp)
            vtc = contravariant(vc, u, cosa_v, rsin_v)

        with horizontal(region[local_is - 1 : local_ie + 2, j_start - 1]):
            vc = vol_conserv_cubic_interp_func_y(vtmp)
            vtc = contravariant(vc, u, cosa_v, rsin_v)

        with horizontal(region[local_is - 1 : local_ie + 2, j_start]):
            vtc = edge_interpolate4_y(va, dya)
            vc = vtc * sin_sg4[0, -1] if vtc > 0 else vtc * sin_sg2

        with horizontal(region[local_is - 1 : local_ie + 2, j_start + 1]):
            vc = vol_conserv_cubic_interp_func_y_rev(vtmp)
            vtc = contravariant(vc, u, cosa_v, rsin_v)

        with horizontal(region[local_is - 1 : local_ie + 2, j_end]):
            vc = vol_conserv_cubic_interp_func_y(vtmp)
            vtc = contravariant(vc, u, cosa_v, rsin_v)

        with horizontal(region[local_is - 1 : local_ie + 2, j_end + 1]):
            vtc = edge_interpolate4_y(va, dya)
            vc = vtc * sin_sg4[0, -1] if vtc > 0 else vtc * sin_sg2

        with horizontal(region[local_is - 1 : local_ie + 2, j_end + 2]):
            vc = vol_conserv_cubic_interp_func_y_rev(vtmp)
            vtc = contravariant(vc, u, cosa_v, rsin_v)

    # When this is a function inside c_sw, use the return statement below
    # return uc, vc, ua, va, utc, vtc


_c12_stencil = gtstencil(definition=_d2a2c_vect, externals={"D2A2C_AVG_OFFSET": -1})

_default_stencil = gtstencil(definition=_d2a2c_vect, externals={"D2A2C_AVG_OFFSET": 3})


def compute(
    u: FloatField,
    ua: FloatField,
    uc: FloatField,
    utc: FloatField,
    v: FloatField,
    va: FloatField,
    vc: FloatField,
    vtc: FloatField,
):
    """
    D2A2C. R2D2. <Insert Other Star War Reference>.

    Args:
        u: ???
        ua: ???
        uc: ???
        utc: ???
        v: ???
        va: ???
        vc: ???
        vtc: ???

    Grid variables referenced:
        cosa_s, cosa_u, cosa_v, dxa, dya, rsin2, rsin_u, rsin_v,
        sin_sg1, sin_sg2, sin_sg3, sin_sg4.
    """
    grid = spec.grid
    namelist = spec.namelist
    grid_args = {
        "cosa_s": grid.cosa_s,
        "cosa_u": grid.cosa_u,
        "cosa_v": grid.cosa_v,
        "dxa": grid.dxa,
        "dya": grid.dya,
        "rsin2": grid.rsin2,
        "rsin_u": grid.rsin_u,
        "rsin_v": grid.rsin_v,
        "sin_sg1": grid.sin_sg1,
        "sin_sg2": grid.sin_sg2,
        "sin_sg3": grid.sin_sg3,
        "sin_sg4": grid.sin_sg4,
    }
    state_args = {
        "u": u,
        "ua": ua,
        "uc": uc,
        "utc": utc,
        "v": v,
        "va": va,
        "vc": vc,
        "vtc": vtc,
    }

    stencil = (
        _c12_stencil
        if namelist.npx <= 13 and namelist.layout[0] > 1
        else _default_stencil
    )

    stencil(
        **grid_args,
        **state_args,
        origin=grid.compute_origin(add=(-2, -2, 0)),
        domain=grid.domain_shape_compute(add=(4, 4, 0)),
    )<|MERGE_RESOLUTION|>--- conflicted
+++ resolved
@@ -1,17 +1,11 @@
 from gt4py import gtscript
-from gt4py.gtscript import (
-    __INLINED,
-    PARALLEL,
-    computation,
-    horizontal,
-    interval,
-    region,
-)
+from gt4py.gtscript import PARALLEL, computation, horizontal, interval, region
 
 import fv3core._config as spec
 from fv3core.decorators import gtstencil
 from fv3core.stencils.a2b_ord4 import a1, a2, lagrange_x_func, lagrange_y_func
-from fv3core.utils import corners
+from fv3core.utils import corners, global_config
+from fv3core.utils.grid import axis_offsets
 from fv3core.utils.typing import FloatField, FloatFieldIJ
 
 
@@ -180,7 +174,6 @@
     return 0.5 * (n1 / t1 + n2 / t2)
 
 
-<<<<<<< HEAD
 def _d2a2c_vect(
     cosa_s: FloatFieldIJ,
     cosa_u: FloatFieldIJ,
@@ -212,36 +205,6 @@
         local_is,
         local_je,
         local_js,
-        namelist,
-=======
-def compute(dord4, uc, vc, u, v, ua, va, utc, vtc):
-    if spec.namelist.grid_type >= 3:
-        raise Exception("unimplemented grid_type >= 3")
-    grid = spec.grid
-    big_number = 1e30  # 1e8 if 32 bit
-    nx = grid.ie + 1  # grid.npx + 2
-    ny = grid.je + 1  # grid.npy + 2
-    i1 = grid.is_ - 1
-    j1 = grid.js - 1
-    id_ = 1 if dord4 else 0
-    npt = 4 if not grid.nested else 0
-    if npt > grid.nic - 1 or npt > grid.njc - 1:
-        npt = 0
-    utmp = utils.make_storage_from_shape(
-        ua.shape, grid.full_origin(), cache_key="d2a2c_vect_utmp"
-    )
-    vtmp = utils.make_storage_from_shape(
-        va.shape, grid.full_origin(), cache_key="d2a2c_vect_vtmp"
-    )
-    utmp[:] = big_number
-    vtmp[:] = big_number
-    js1 = npt + OFFSET if grid.south_edge else grid.js - 1
-    je1 = ny - npt if grid.north_edge else grid.je + 1
-    is1 = npt + OFFSET if grid.west_edge else grid.isd
-    ie1 = nx - npt if grid.east_edge else grid.ied
-    lagrange_interpolation_y_p1(
-        u, utmp, origin=(is1, js1, 0), domain=(ie1 - is1 + 1, je1 - js1 + 1, grid.npz)
->>>>>>> 6a27adb1
     )
 
     with computation(PARALLEL), interval(...):
@@ -307,8 +270,6 @@
 
         # Fill corners for Y
 
-        assert __INLINED(namelist.grid_type < 3)
-
         vtmp = corners.fill_corners_3cells_mult_y(
             vtmp, utmp, sw_mult=-1, se_mult=1, ne_mult=-1, nw_mult=1
         )
@@ -350,11 +311,6 @@
 
     # When this is a function inside c_sw, use the return statement below
     # return uc, vc, ua, va, utc, vtc
-
-
-_c12_stencil = gtstencil(definition=_d2a2c_vect, externals={"D2A2C_AVG_OFFSET": -1})
-
-_default_stencil = gtstencil(definition=_d2a2c_vect, externals={"D2A2C_AVG_OFFSET": 3})
 
 
 def compute(
@@ -386,6 +342,9 @@
     """
     grid = spec.grid
     namelist = spec.namelist
+    assert namelist.grid_type < 3
+    origin = grid.compute_origin(add=(-2, -2, 0))
+    domain = grid.domain_shape_compute(add=(4, 4, 0))
     grid_args = {
         "cosa_s": grid.cosa_s,
         "cosa_u": grid.cosa_u,
@@ -411,15 +370,30 @@
         "vtc": vtc,
     }
 
-    stencil = (
-        _c12_stencil
-        if namelist.npx <= 13 and namelist.layout[0] > 1
-        else _default_stencil
+    ax_offsets = axis_offsets(spec.grid, origin, domain)
+
+    _c12_stencil = gtscript.stencil(
+        definition=_d2a2c_vect,
+        externals={"D2A2C_AVG_OFFSET": -1, **ax_offsets},
+        backend=global_config.get_backend(),
+        rebuild=global_config.get_rebuild(),
     )
+
+    _default_stencil = gtscript.stencil(
+        definition=_d2a2c_vect,
+        externals={"D2A2C_AVG_OFFSET": 3, **ax_offsets},
+        backend=global_config.get_backend(),
+        rebuild=global_config.get_rebuild(),
+    )
+
+    if namelist.npx <= 13 and namelist.layout[0] > 1:
+        stencil = _c12_stencil
+    else:
+        stencil = _default_stencil
 
     stencil(
         **grid_args,
         **state_args,
-        origin=grid.compute_origin(add=(-2, -2, 0)),
-        domain=grid.domain_shape_compute(add=(4, 4, 0)),
+        origin=origin,
+        domain=domain,
     )