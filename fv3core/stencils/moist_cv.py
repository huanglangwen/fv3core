--- conflicted
+++ resolved
@@ -148,10 +148,6 @@
     delp: FloatField,
     delz: FloatField,
     r_vir: float,
-<<<<<<< HEAD
-    nwat: int,
-=======
->>>>>>> 0c8e9ff5
 ):
     cvm, gz = moist_cv_nwat6_fn(
         qvapor, qliquid, qrain, qsnow, qice, qgraupel
@@ -284,10 +280,6 @@
             delp,
             delz,
             r_vir,
-<<<<<<< HEAD
-            nwat,
-=======
->>>>>>> 0c8e9ff5
         )
 
 
@@ -405,13 +397,6 @@
         raise Exception("We still need to implement other nwats for moist_cv")
     grid = spec.grid
     origin, domain, jslice = region_mode(j_2d, grid)
-<<<<<<< HEAD
-    nwat = spec.namelist.nwat
-    # TODO -- to do this cleanly, we probably need if blocks working inside stencils
-    if nwat != 6:
-        raise Exception("We still need to implement other nwats for moist_cv")
-=======
->>>>>>> 0c8e9ff5
     moist_te_2d(
         qvapor_js,
         qliquid_js,
