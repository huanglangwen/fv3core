from gt4py.gtscript import PARALLEL, computation, horizontal, interval, region

from fv3core.decorators import FrozenStencil
from fv3core.utils.grid import GridIndexing, axis_offsets
from fv3core.utils.typing import FloatField, FloatFieldIJ


# TODO: the mix of local and global regions is strange here
# it's a workaround to specify DON'T do this calculation if on the tile edge
def main_ut(
    uc: FloatField,
    vc: FloatField,
    cosa_u: FloatFieldIJ,
    rsin_u: FloatFieldIJ,
    ut: FloatField,
):
    from __externals__ import j_end, j_start, local_ie, local_is

    with computation(PARALLEL), interval(...):
        utmp = ut
        with horizontal(region[local_is - 1 : local_ie + 3, :]):
            ut = (
                uc - 0.25 * cosa_u * (vc[-1, 0, 0] + vc + vc[-1, 1, 0] + vc[0, 1, 0])
            ) * rsin_u
        with horizontal(
            region[:, j_start - 1 : j_start + 1], region[:, j_end : j_end + 2]
        ):
            ut = utmp


# TODO: the mix of local and global regions is strange here
# it's a workaround to specify DON'T do this calculation if on the tile edge
def main_vt(
    uc: FloatField,
    vc: FloatField,
    cosa_v: FloatFieldIJ,
    rsin_v: FloatFieldIJ,
    vt: FloatField,
):
    from __externals__ import j_end, j_start, local_je, local_js

    with computation(PARALLEL), interval(...):
        vtmp = vt
        with horizontal(region[:, local_js - 1 : local_je + 3]):
            vt = (
                vc - 0.25 * cosa_v * (uc[0, -1, 0] + uc[1, -1, 0] + uc + uc[1, 0, 0])
            ) * rsin_v
        with horizontal(region[:, j_start], region[:, j_end + 1]):
            vt = vtmp


def ut_y_edge(
    uc: FloatField,
    sin_sg1: FloatFieldIJ,
    sin_sg3: FloatFieldIJ,
    ut: FloatField,
    dt: float,
):
    from __externals__ import i_end, i_start

    with computation(PARALLEL), interval(...):
        with horizontal(region[i_start, :], region[i_end + 1, :]):
            ut = (uc / sin_sg3[-1, 0]) if (uc * dt > 0) else (uc / sin_sg1)


def ut_x_edge(uc: FloatField, cosa_u: FloatFieldIJ, vt: FloatField, ut: FloatField):
    from __externals__ import i_end, i_start, j_end, j_start, local_ie, local_is

    with computation(PARALLEL), interval(...):
        # TODO: parallel to what done for the vt_y_edge section
        utmp = ut
        with horizontal(
            region[local_is : local_ie + 2, j_start - 1 : j_start + 1],
            region[local_is : local_ie + 2, j_end : j_end + 2],
        ):
            ut = uc - 0.25 * cosa_u * (vt[-1, 0, 0] + vt + vt[-1, 1, 0] + vt[0, 1, 0])
        with horizontal(
            region[i_start : i_start + 2, j_start - 1 : j_start + 1],
            region[i_start : i_start + 2, j_end : j_end + 2],
            region[i_end : i_end + 2, j_start - 1 : j_start + 1],
            region[i_end : i_end + 2, j_end : j_end + 2],
        ):
            ut = utmp


def vt_y_edge(vc: FloatField, cosa_v: FloatFieldIJ, ut: FloatField, vt: FloatField):
    from __externals__ import i_end, i_start, j_end, j_start, local_je, local_js

    # This works for 6 ranks, but not 54:
    # with horizontal(region[i_start - 1: i_start + 1, j_start + 2:j_end], \
    #                region[i_end : i_end + 2, j_start+2:j_end]):
    #    vt = vc - 0.25 * cosa_v * (
    #        ut[0, -1, 0] + ut[1, -1, 0] + ut + ut[1, 0, 0]
    #    )
    # original bounds with stencil calls
    # j1 = grid().js + 2 if grid().south_edge else grid().js
    # j2 = grid().je if grid().north_edge else grid().je + 2
    # TODO: this is a hack, copying vt to vtmp to 'correct' the edges
    # Can we *just* apply edge calculations in the correct regions without overcomputing
    # rank 0, 1, 2: local_js + 2:local_je + 2
    # rank 3, 4, 5: local_js:local_je + 2
    # rank 6, 7, 8: local_js:local_je
    with computation(PARALLEL), interval(...):
        vtmp = vt
        with horizontal(
            region[i_start - 1 : i_start + 1, local_js : local_je + 2],
            region[i_end : i_end + 2, local_js : local_je + 2],
        ):
            vt = vc - 0.25 * cosa_v * (ut[0, -1, 0] + ut[1, -1, 0] + ut + ut[1, 0, 0])
        with horizontal(
            region[i_start - 1 : i_start + 1, j_start : j_start + 2],
            region[i_end : i_end + 2, j_start : j_start + 2],
            region[i_start - 1 : i_start + 1, j_end : j_end + 2],
            region[i_end : i_end + 2, j_end : j_end + 2],
        ):
            vt = vtmp


def vt_x_edge(
    vc: FloatField,
    sin_sg2: FloatFieldIJ,
    sin_sg4: FloatFieldIJ,
    vt: FloatField,
    dt: float,
):
    from __externals__ import j_end, j_start

    with computation(PARALLEL), interval(...):
        with horizontal(region[:, j_start], region[:, j_end + 1]):
            vt = (vc / sin_sg4[0, -1]) if (vc * dt > 0) else (vc / sin_sg2)


def ut_corners(
    cosa_u: FloatFieldIJ,
    cosa_v: FloatFieldIJ,
    uc: FloatField,
    vc: FloatField,
    ut: FloatField,
    ut_copy: FloatField,
    vt: FloatField,
):

    """
    The following code (and vt_corners) solves a 2x2 system to
    get the interior parallel-to-edge uc,vc values near the corners
    (ex: for the sw corner ut(2,1) and vt(1,2) are solved for simultaneously).
    It then computes the halo uc, vc values so as to be consistent with the
    computations on the facing panel.
    The system solved is:
       ut(2,1) = uc(2,1) - avg(vt)*cosa_u(2,1)
       vt(1,2) = vc(1,2) - avg(ut)*cosa_v(1,2)
       in which avg(vt) includes vt(1,2) and avg(ut) includes ut(2,1)

    """
    from __externals__ import i_end, i_start, j_end, j_start

    with computation(PARALLEL), interval(...):
        damp = 1.0 / (1.0 - 0.0625 * cosa_u * cosa_v[-1, 0])
        with horizontal(region[i_start + 1, j_start - 1], region[i_start + 1, j_end]):
            ut = (
                uc
                - 0.25
                * cosa_u
                * (
                    vt[-1, 1, 0]
                    + vt[0, 1, 0]
                    + vt
                    + vc[-1, 0, 0]
                    - 0.25
                    * cosa_v[-1, 0]
                    * (ut_copy[-1, 0, 0] + ut_copy[-1, -1, 0] + ut_copy[0, -1, 0])
                )
            ) * damp
        damp = 1.0 / (1.0 - 0.0625 * cosa_u * cosa_v[-1, 1])
        with horizontal(region[i_start + 1, j_start], region[i_start + 1, j_end + 1]):
            damp = 1.0 / (1.0 - 0.0625 * cosa_u * cosa_v[-1, 1])
            ut = (
                uc
                - 0.25
                * cosa_u
                * (
                    vt[-1, 0, 0]
                    + vt
                    + vt[0, 1, 0]
                    + vc[-1, 1, 0]
                    - 0.25
                    * cosa_v[-1, 1]
                    * (ut_copy[-1, 0, 0] + ut_copy[-1, 1, 0] + ut_copy[0, 1, 0])
                )
            ) * damp
        damp = 1.0 / (1.0 - 0.0625 * cosa_u * cosa_v)
        with horizontal(region[i_end, j_start - 1], region[i_end, j_end]):
            ut = (
                uc
                - 0.25
                * cosa_u
                * (
                    vt[0, 1, 0]
                    + vt[-1, 1, 0]
                    + vt[-1, 0, 0]
                    + vc
                    - 0.25
                    * cosa_v
                    * (ut_copy[1, 0, 0] + ut_copy[1, -1, 0] + ut_copy[0, -1, 0])
                )
            ) * damp
        damp = 1.0 / (1.0 - 0.0625 * cosa_u * cosa_v[0, 1])
        with horizontal(region[i_end, j_start], region[i_end, j_end + 1]):
            ut = (
                uc
                - 0.25
                * cosa_u
                * (
                    vt
                    + vt[-1, 0, 0]
                    + vt[-1, 1, 0]
                    + vc[0, 1, 0]
                    - 0.25
                    * cosa_v[0, 1]
                    * (ut_copy[1, 0, 0] + ut_copy[1, 1, 0] + ut_copy[0, 1, 0])
                )
            ) * damp


def vt_corners(
    cosa_u: FloatFieldIJ,
    cosa_v: FloatFieldIJ,
    uc: FloatField,
    vc: FloatField,
    ut: FloatField,
    vt: FloatField,
    vt_copy: FloatField,
):
    from __externals__ import i_end, i_start, j_end, j_start

    with computation(PARALLEL), interval(...):
        damp = 1.0 / (1.0 - 0.0625 * cosa_u[0, -1] * cosa_v)
        with horizontal(region[i_start - 1, j_start + 1], region[i_end, j_start + 1]):
            vt = (
                vc
                - 0.25
                * cosa_v
                * (
                    ut[1, -1, 0]
                    + ut[1, 0, 0]
                    + ut
                    + uc[0, -1, 0]
                    - 0.25
                    * cosa_u[0, -1]
                    * (vt_copy[0, -1, 0] + vt_copy[-1, -1, 0] + vt_copy[-1, 0, 0])
                )
            ) * damp
        damp = 1.0 / (1.0 - 0.0625 * cosa_u[1, -1] * cosa_v)
        with horizontal(region[i_start, j_start + 1], region[i_end + 1, j_start + 1]):
            vt = (
                vc
                - 0.25
                * cosa_v
                * (
                    ut[0, -1, 0]
                    + ut
                    + ut[1, 0, 0]
                    + uc[1, -1, 0]
                    - 0.25
                    * cosa_u[1, -1]
                    * (vt_copy[0, -1, 0] + vt_copy[1, -1, 0] + vt_copy[1, 0, 0])
                )
            ) * damp
        damp = 1.0 / (1.0 - 0.0625 * cosa_u[1, 0] * cosa_v)
        with horizontal(region[i_end + 1, j_end], region[i_start, j_end]):
            vt = (
                vc
                - 0.25
                * cosa_v
                * (
                    ut
                    + ut[0, -1, 0]
                    + ut[1, -1, 0]
                    + uc[1, 0, 0]
                    - 0.25
                    * cosa_u[1, 0]
                    * (vt_copy[0, 1, 0] + vt_copy[1, 1, 0] + vt_copy[1, 0, 0])
                )
            ) * damp
        damp = 1.0 / (1.0 - 0.0625 * cosa_u * cosa_v)
        with horizontal(region[i_end, j_end], region[i_start - 1, j_end]):
            vt = (
                vc
                - 0.25
                * cosa_v
                * (
                    ut[1, 0, 0]
                    + ut[1, -1, 0]
                    + ut[0, -1, 0]
                    + uc
                    - 0.25
                    * cosa_u
                    * (vt_copy[0, 1, 0] + vt_copy[-1, 1, 0] + vt_copy[-1, 0, 0])
                )
            ) * damp


"""
# Single stencil version to use when possible with gt backends
def fxadv_stencil(
    cosa_u: FloatFieldIJ,
    cosa_v: FloatFieldIJ,
    rsin_u: FloatFieldIJ,
    rsin_v: FloatFieldIJ,
    sin_sg1: FloatFieldIJ,
    sin_sg2: FloatFieldIJ,
    sin_sg3: FloatFieldIJ,
    sin_sg4: FloatFieldIJ,
    uc: FloatField,
    vc: FloatField,
    ut: FloatField,
    vt: FloatField,
    dt: float,
):
    with computation(PARALLEL), interval(...):
        ut = main_ut(uc, vc, cosa_u, rsin_u, ut)
        ut = ut_y_edge(uc, sin_sg1, sin_sg3, ut, dt)
        vt = main_vt(uc, vc, cosa_v, rsin_v, vt)
        vt = vt_y_edge(vc, cosa_v, ut, vt)
        vt = vt_x_edge(vc, sin_sg2, sin_sg4, vt, dt)
        ut = ut_x_edge(uc, cosa_u, vt, ut)
        ut = ut_corners(uc, vc, cosa_u, cosa_v, ut, vt)
        vt = vt_corners(uc, vc, cosa_u, cosa_v, ut, vt)
"""


def fxadv_fluxes_stencil(
    sin_sg1: FloatFieldIJ,
    sin_sg2: FloatFieldIJ,
    sin_sg3: FloatFieldIJ,
    sin_sg4: FloatFieldIJ,
    rdxa: FloatFieldIJ,
    rdya: FloatFieldIJ,
    dy: FloatFieldIJ,
    dx: FloatFieldIJ,
    crx: FloatField,
    cry: FloatField,
    x_area_flux: FloatField,
    y_area_flux: FloatField,
    ut: FloatField,
    vt: FloatField,
    dt: float,
):
    from __externals__ import local_ie, local_is, local_je, local_js

    with computation(PARALLEL), interval(...):
        prod = dt * ut
        with horizontal(region[local_is : local_ie + 2, :]):
            if prod > 0:
                crx = prod * rdxa[-1, 0]
                x_area_flux = dy * prod * sin_sg3[-1, 0]
            else:
                crx = prod * rdxa
                x_area_flux = dy * prod * sin_sg1
        prod = dt * vt
        with horizontal(region[:, local_js : local_je + 2]):
            if prod > 0:
                cry = prod * rdya[0, -1]
                y_area_flux = dx * prod * sin_sg4[0, -1]
            else:
                cry = prod * rdya
                y_area_flux = dx * prod * sin_sg2


class FiniteVolumeFluxPrep:
    """
    A large section of code near the beginning of Fortran's d_sw subroutinw
    Known in this repo as FxAdv,
    """

<<<<<<< HEAD
    def __init__(self):
        self.grid = spec.grid
        origin = self.grid.full_origin()
        domain = self.grid.domain_shape_full()
        ax_offsets = axis_offsets(self.grid, origin, domain)
        local_offsets = axis_offsets(self.grid, origin, domain, locals_only=True)
        kwargs = {"externals": ax_offsets, "origin": origin, "domain": domain}
        kwargs_fluxes = {"externals": local_offsets, "origin": origin, "domain": domain}
        origin_corners = self.grid.full_origin(add=(1, 1, 0))
        domain_corners = self.grid.domain_shape_full(add=(-1, -1, 0))
        corner_offsets = axis_offsets(self.grid, origin_corners, domain_corners)
=======
    def __init__(
        self,
        grid_indexing: GridIndexing,
        dx,
        dy,
        rdxa,
        rdya,
        cosa_u,
        cosa_v,
        rsin_u,
        rsin_v,
        sin_sg1,
        sin_sg2,
        sin_sg3,
        sin_sg4,
    ):
        self._dx = dx
        self._dy = dy
        self._rdxa = rdxa
        self._rdya = rdya
        self._cosa_u = cosa_u
        self._cosa_v = cosa_v
        self._rsin_u = rsin_u
        self._rsin_v = rsin_v
        self._sin_sg1 = sin_sg1
        self._sin_sg2 = sin_sg2
        self._sin_sg3 = sin_sg3
        self._sin_sg4 = sin_sg4
        origin = grid_indexing.origin_full()
        domain = grid_indexing.domain_full()
        ax_offsets = axis_offsets(grid_indexing, origin, domain)
        kwargs = {"externals": ax_offsets, "origin": origin, "domain": domain}
        origin_corners = grid_indexing.origin_full(add=(1, 1, 0))
        domain_corners = grid_indexing.domain_full(add=(-1, -1, 0))
        corner_offsets = axis_offsets(grid_indexing, origin_corners, domain_corners)
>>>>>>> b0439fdf
        kwargs_corners = {
            "externals": corner_offsets,
            "origin": origin_corners,
            "domain": domain_corners,
        }
        self._main_ut_stencil = FrozenStencil(main_ut, **kwargs)
        self._main_vt_stencil = FrozenStencil(main_vt, **kwargs)
        self._ut_y_edge_stencil = FrozenStencil(ut_y_edge, **kwargs)
        self._vt_y_edge_stencil = FrozenStencil(vt_y_edge, **kwargs)
        self._ut_x_edge_stencil = FrozenStencil(ut_x_edge, **kwargs)
        self._vt_x_edge_stencil = FrozenStencil(vt_x_edge, **kwargs)
        self._ut_corners_stencil = FrozenStencil(ut_corners, **kwargs_corners)
        self._vt_corners_stencil = FrozenStencil(vt_corners, **kwargs_corners)
        self._fxadv_fluxes_stencil = FrozenStencil(
            fxadv_fluxes_stencil, **kwargs_fluxes
        )

    def __call__(
        self,
        uc,
        vc,
        crx,
        cry,
        x_area_flux,
        y_area_flux,
        ut,
        vt,
        dt,
    ):
        """
        Updates flux operators and courant numbers for fvtp2d
        To start off D_SW after the C-grid winds have been advanced half a timestep,
        and and compute finite volume transport on the D-grid (e.g.Putman and Lin 2007),
        this module prepares terms such as parts of equations 7 and 13 in Putnam and
        Lin, 2007, that get consumed by fvtp2d and ppm methods.

        Args:
            uc: x-velocity on the C-grid (in)
            vc: y-velocity on the C-grid (in)
            crx: Courant number, x direction(inout)
            cry: Courant number, y direction(inout)
            x_area_flux: flux of area in x-direction, in units of m^2 (inout)
            y_area_flux: flux of area in y-direction, in units of m^2 (inout)
            ut: temporary x-velocity transformed from C-grid to D-grid equiv(?) (inout)
            vt: temporary y-velocity transformed from C-grid to D-grid equiv(?) (inout)
            dt: acoustic timestep in seconds
        """

        self._main_ut_stencil(
            uc,
            vc,
            self._cosa_u,
            self._rsin_u,
            ut,
        )
        self._ut_y_edge_stencil(
            uc,
            self._sin_sg1,
            self._sin_sg3,
            ut,
            dt,
        )
        self._main_vt_stencil(
            uc,
            vc,
            self._cosa_v,
            self._rsin_v,
            vt,
        )
        self._vt_y_edge_stencil(
            vc,
            self._cosa_v,
            ut,
            vt,
        )
        self._vt_x_edge_stencil(
            vc,
            self._sin_sg2,
            self._sin_sg4,
            vt,
            dt,
        )
        self._ut_x_edge_stencil(
            uc,
            self._cosa_u,
            vt,
            ut,
        )
        # NOTE: this is aliasing memory
        self._ut_corners_stencil(
            self._cosa_u,
            self._cosa_v,
            uc,
            vc,
            ut,
            ut,
            vt,
        )
        # NOTE: this is aliasing memory
        self._vt_corners_stencil(
            self._cosa_u,
            self._cosa_v,
            uc,
            vc,
            ut,
            vt,
            vt,
        )
        self._fxadv_fluxes_stencil(
            self._sin_sg1,
            self._sin_sg2,
            self._sin_sg3,
            self._sin_sg4,
            self._rdxa,
            self._rdya,
            self._dy,
            self._dx,
            crx,
            cry,
            x_area_flux,
            y_area_flux,
            ut,
            vt,
            dt,
        )


# -------------------- DEPRECATED CORNERS-----------------
# TODO: Remove this when satisfied with this file, below is
# another implementation option:
# Using 1 function with different sets of externals
# Now that we are using a class here, this could work and
# be performant if all external variations are initialized
# as different stencil objects.
# Or if gt4py adds feature to assign index offsets with runtime integers,
# this might be useful.
# Note, it changes the order of operatons slightly and yields 1e-15 errors
# @gtscript.function
# def corner_ut_function(uc: FloatField, vc: FloatField, ut: FloatField,
#              vt: FloatField, cosa_u: FloatField, cosa_v: FloatField):
#     from __externals__ import ux, uy, vi, vj, vx, vy
#     with computation(PARALLEL), interval(...):
#         ut = (
#             (
#                 uc
#                 - 0.25
#                 * cosa_u
#                 * (
#                      vt[vi, vy, 0]
#                     + vt[vx, vy, 0]
#                     + vt[vx, vj, 0]
#                     + vc[vi, vj, 0]
#                     - 0.25
#                     * cosa_v[vi, vj, 0]
#                     * (ut[ux, 0, 0] + ut[ux, uy, 0] + ut[0, uy, 0])
#                 )
#             )
#             * 1.0
#             / (1.0 - 0.0625 * cosa_u * cosa_v[vi, vj, 0])
#         )
#
#
# def corner_ut_stencil(uc: FloatField, vc: FloatField, ut: FloatField, \
#     vt: FloatField, cosa_u: FloatField, cosa_v: FloatField):
#     from __externals__ import ux, uy, vi, vj, vx, vy
#
#     with computation(PARALLEL), interval(...):
#         ut = (
#             (
#                 uc
#                 - 0.25
#                 * cosa_u
#                 * (
#                     vt[vi, vy, 0]
#                     + vt[vx, vy, 0]
#                     + vt[vx, vj, 0]
#                     + vc[vi, vj, 0]
#                     - 0.25
#                     * cosa_v[vi, vj, 0]
#                     * (ut[ux, 0, 0] + ut[ux, uy, 0] + ut[0, uy, 0])
#                 )
#             )
#             * 1.0
#             / (1.0 - 0.0625 * cosa_u * cosa_v[vi, vj, 0])
#         )
#
#
# # for the non-stencil version of filling corners
# def get_damp(cosa_u, cosa_v, ui, uj, vi, vj):
#     return 1.0 / (1.0 - 0.0625 * cosa_u[ui, uj, :] * cosa_v[vi, vj, :])
#
#
# def index_offset(lower, u, south=True):
#     if lower == u:
#         offset = 1
#     else:
#         offset = -1
#     if south:
#         offset *= -1
#     return offset
#
#
# def corner_ut(
#     uc,
#     vc,
#     ut,
#     vt,
#     cosa_u,
#     cosa_v,
#     ui,
#     uj,
#     vi,
#     vj,
#     west,
#     lower,
#     south=True,
#     vswitch=False,
# ):
#     if vswitch:
#         lowerfactor = 1 if lower else -1
#     else:
#         lowerfactor = 1
#     vx = vi + index_offset(west, False, south) * lowerfactor
#     ux = ui + index_offset(west, True, south) * lowerfactor
#     vy = vj + index_offset(lower, False, south) * lowerfactor
#     uy = uj + index_offset(lower, True, south) * lowerfactor
#     if stencil_corner:
#         decorator = gtscript.stencil(
#             backend=global_config.get_backend(),
#             externals={
#                 "vi": vi - ui,
#                 "vj": vj - uj,
#                 "ux": ux - ui,
#                 "uy": uy - uj,
#                 "vx": vx - ui,
#                 "vy": vy - uj,
#             },
#             rebuild=global_config.get_rebuild(),
#         )
#         corner_stencil = decorator(corner_ut_stencil)
#         corner_stencil(
#             uc,
#             vc,
#             ut,
#             vt,
#             cosa_u,
#             cosa_v,
#             origin=(ui, uj, 0),
#             domain=(1, 1, grid.npz),
#         )
#     else:
#         damp = get_damp(cosa_u, cosa_v, ui, uj, vi, vj)
#         ut[ui, uj, :] = (
#             uc[ui, uj, :]
#             - 0.25
#             * cosa_u[ui, uj, :]
#             * (
#                 vt[vi, vy, :]
#                 + vt[vx, vy, :]
#                 + vt[vx, vj, :]
#                 + vc[vi, vj, :]
#                 - 0.25
#                 * cosa_v[vi, vj, :]
#                 * (ut[ux, uj, :] + ut[ux, uy, :] + ut[ui, uy, :])
#             )
#         ) * damp
#
#
# def sw_corner(uc, vc, ut, vt, cosa_u, cosa_v, corner_shape):
#     t = grid.is_ + 1
#     n = grid.is_
#     z = grid.is_ - 1
#     corner_ut(uc, vc, ut, vt, cosa_u, cosa_v, t, z, n, z, west=True, lower=True)
#     corner_ut(
#       vc, uc, vt, ut, cosa_v, cosa_u, z, t, z, n, west=True, lower=True, vswitch=True
#     )
#     corner_ut(uc, vc, ut, vt, cosa_u, cosa_v, t, n, n, t, west=True, lower=False)
#     corner_ut(
#       vc, uc, vt, ut, cosa_v, cosa_u, n, t, t, n, west=True, lower=False, vswitch=True
#     )
#
#
# def se_corner(uc, vc, ut, vt, cosa_u, cosa_v, corner_shape):
#     t = grid.js + 1
#     n = grid.js
#     z = grid.js - 1
#     corner_ut(
#         uc,
#         vc,
#         ut,
#         vt,
#         cosa_u,
#         cosa_v,
#         grid.ie,
#         z,
#         grid.ie,
#         z,
#         west=False,
#         lower=True,
#     )
#     corner_ut(
#         vc,
#         uc,
#         vt,
#         ut,
#         cosa_v,
#         cosa_u,
#         grid.ie + 1,
#         t,
#         grid.ie + 2,
#         n,
#         west=False,
#         lower=True,
#         vswitch=True,
#     )
#     corner_ut(
#         uc,
#         vc,
#         ut,
#         vt,
#         cosa_u,
#         cosa_v,
#         grid.ie,
#         n,
#         grid.ie,
#         t,
#         west=False,
#         lower=False,
#     )
#     corner_ut(
#         vc,
#         uc,
#         vt,
#         ut,
#         cosa_v,
#         cosa_u,
#         grid.ie,
#         t,
#         grid.ie,
#         n,
#         west=False,
#         lower=False,
#         vswitch=True,
#     )
#
#
# def ne_corner(uc, vc, ut, vt, cosa_u, cosa_v, corner_shape):
#     corner_ut(
#         uc,
#         vc,
#         ut,
#         vt,
#         cosa_u,
#         cosa_v,
#         grid.ie,
#         grid.je + 1,
#         grid.ie,
#         grid.je + 2,
#         west=False,
#         lower=False,
#     )
#     corner_ut(
#         vc,
#         uc,
#         vt,
#         ut,
#         cosa_v,
#         cosa_u,
#         grid.ie + 1,
#         grid.je,
#         grid.ie + 2,
#         grid.je,
#         west=False,
#         lower=False,
#         south=False,
#         vswitch=True,
#     )
#     corner_ut(
#         uc,
#         vc,
#         ut,
#         vt,
#         cosa_u,
#         cosa_v,
#         grid.ie,
#         grid.je,
#         grid.ie,
#         grid.je,
#         west=False,
#         lower=True,
#     )
#     corner_ut(
#         vc,
#         uc,
#         vt,
#         ut,
#         cosa_v,
#         cosa_u,
#         grid.ie,
#         grid.je,
#         grid.ie,
#         grid.je,
#         west=False,
#         lower=True,
#         south=False,
#         vswitch=True,
#     )
#
#
# def nw_corner(uc, vc, ut, vt, cosa_u, cosa_v, corner_shape):
#     t = grid.js + 1
#     n = grid.js
#     z = grid.js - 1
#     corner_ut(
#         uc,
#         vc,
#         ut,
#         vt,
#         cosa_u,
#         cosa_v,
#         t,
#         grid.je + 1,
#         n,
#         grid.je + 2,
#         west=True,
#         lower=False,
#     )
#     corner_ut(
#         vc,
#         uc,
#         vt,
#         ut,
#         cosa_v,
#         cosa_u,
#         z,
#         grid.je,
#         z,
#         grid.je,
#         west=True,
#         lower=False,
#         south=False,
#         vswitch=True,
#     )
#     corner_ut(
#         uc,
#         vc,
#         ut,
#         vt,
#         cosa_u,
#         cosa_v,
#         t,
#         grid.je,
#         n,
#         grid.je,
#         west=True,
#         lower=True,
#     )
#     corner_ut(
#         vc,
#         uc,
#         vt,
#         ut,
#         cosa_v,
#         cosa_u,
#         n,
#         grid.je,
#         t,
#         grid.je,
#         west=True,
#         lower=True,
#         south=False,
#         vswitch=True,
#     )<|MERGE_RESOLUTION|>--- conflicted
+++ resolved
@@ -373,19 +373,6 @@
     Known in this repo as FxAdv,
     """
 
-<<<<<<< HEAD
-    def __init__(self):
-        self.grid = spec.grid
-        origin = self.grid.full_origin()
-        domain = self.grid.domain_shape_full()
-        ax_offsets = axis_offsets(self.grid, origin, domain)
-        local_offsets = axis_offsets(self.grid, origin, domain, locals_only=True)
-        kwargs = {"externals": ax_offsets, "origin": origin, "domain": domain}
-        kwargs_fluxes = {"externals": local_offsets, "origin": origin, "domain": domain}
-        origin_corners = self.grid.full_origin(add=(1, 1, 0))
-        domain_corners = self.grid.domain_shape_full(add=(-1, -1, 0))
-        corner_offsets = axis_offsets(self.grid, origin_corners, domain_corners)
-=======
     def __init__(
         self,
         grid_indexing: GridIndexing,
@@ -421,7 +408,6 @@
         origin_corners = grid_indexing.origin_full(add=(1, 1, 0))
         domain_corners = grid_indexing.domain_full(add=(-1, -1, 0))
         corner_offsets = axis_offsets(grid_indexing, origin_corners, domain_corners)
->>>>>>> b0439fdf
         kwargs_corners = {
             "externals": corner_offsets,
             "origin": origin_corners,
