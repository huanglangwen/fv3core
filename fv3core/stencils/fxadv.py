--- conflicted
+++ resolved
@@ -2,89 +2,8 @@
 from gt4py.gtscript import PARALLEL, computation, horizontal, interval, region
 
 from fv3core.decorators import gtstencil
-<<<<<<< HEAD
 from fv3core.utils.typing import FloatField, FloatFieldIJ
 
-
-@gtstencil()
-def fxadv_stencil(
-    cosa_u: FloatFieldIJ,
-    cosa_v: FloatFieldIJ,
-    rsin_u: FloatFieldIJ,
-    rsin_v: FloatFieldIJ,
-    sin_sg1: FloatFieldIJ,
-    sin_sg2: FloatFieldIJ,
-    sin_sg3: FloatFieldIJ,
-    sin_sg4: FloatFieldIJ,
-    rdxa: FloatFieldIJ,
-    rdya: FloatFieldIJ,
-    area: FloatFieldIJ,
-    dy: FloatFieldIJ,
-    dx: FloatFieldIJ,
-    uc: FloatField,
-    vc: FloatField,
-    crx_adv: FloatField,
-    cry_adv: FloatField,
-    xfx_adv: FloatField,
-    yfx_adv: FloatField,
-    ut: FloatField,
-    vt: FloatField,
-    ra_x: FloatField,
-    ra_y: FloatField,
-    dt: float,
-):
-    """
-    Updates fluxes and
-    Inputs:
-        uc: x-velocity on the C-grid
-        vc: y-velocity on the C-grid
-        crx_adv: Courant number, x direction(inout)
-        cry_adv: Courant number, y direction(inout)
-        xfx_adv: Finite volume flux form operator in x direction (inout)
-        yfx_adv: Finite volume flux form operator in y direction (inout)
-        ut: temporary x-velocity transformed from C-grid to D-grid equivalent(?) (inout)
-        vt: temporary y-velocity transformed from C-grid to D-grid equivalent(?) (inout)
-        ra_x: Area increased in the x direction due to flux divergence (inout)
-        ra_y: Area increased in the y direction due to flux divergence (inout)
-        dt: timestep in seconds
-    Grid variables inputs:
-        cosa_u, cosa_v, rsin_u, rsin_v, sin_sg1,sin_sg2, sin_sg3, sin_sg4:
-        rdxa, rdya, area, dy, dx
-    Returns:
-       Updates to xfx_adv, yfx_adv, crx_adv, cry_adv, ut, vt, ra_x, ra_y
-    """
-    from __externals__ import local_ie, local_is, local_je, local_js
-
-    with computation(PARALLEL), interval(...):
-        ut = main_ut(uc, vc, cosa_u, rsin_u, ut)
-        ut = ut_y_edge(uc, sin_sg1, sin_sg3, ut, dt)
-        vt = main_vt(uc, vc, cosa_v, rsin_v, vt)
-        vt = vt_y_edge(vc, cosa_v, ut, vt)
-        vt = vt_x_edge(vc, sin_sg2, sin_sg4, vt, dt)
-        ut = ut_x_edge(uc, cosa_u, vt, ut)
-        ut = ut_corners(uc, vc, cosa_u, cosa_v, ut, vt)
-        vt = vt_corners(uc, vc, cosa_u, cosa_v, ut, vt)
-    with computation(PARALLEL), interval(...):
-        with horizontal(region[local_is : local_ie + 2, :]):
-            prod = dt * ut
-            crx_adv = prod * rdxa[-1, 0] if prod > 0 else prod * rdxa
-            xfx_adv = dy * prod * sin_sg3[-1, 0] if prod > 0 else dy * prod * sin_sg1
-    with computation(PARALLEL), interval(...):
-        with horizontal(region[local_is : local_ie + 2, :]):
-            ra_x = ra_x_func(area, xfx_adv)
-    with computation(PARALLEL), interval(...):
-        with horizontal(region[:, local_js : local_je + 2]):
-            prod = dt * vt
-            cry_adv = prod * rdya[0, -1] if prod > 0 else prod * rdya
-            yfx_adv = dx * prod * sin_sg4[0, -1] if prod > 0 else dx * prod * sin_sg2
-    with computation(PARALLEL), interval(...):
-        with horizontal(region[:, local_js : local_je + 2]):
-            ra_y = ra_y_func(area, yfx_adv)
-
-=======
-from fv3core.utils.typing import FloatField
-
->>>>>>> 15a3bd20
 
 @gtscript.function
 def main_ut(uc, vc, cosa_u, rsin_u, ut):
@@ -119,11 +38,7 @@
     from __externals__ import i_end, i_start
 
     with horizontal(region[i_start, :], region[i_end + 1, :]):
-<<<<<<< HEAD
         ut = (uc / sin_sg3[-1, 0]) if (uc * dt > 0) else (uc / sin_sg1)
-=======
-        ut = (uc / sin_sg3[-1, 0, 0]) if (uc * dt > 0) else (uc / sin_sg1)
->>>>>>> 15a3bd20
     return ut
 
 
@@ -146,7 +61,6 @@
     ):
         ut = utmp
     return ut
-<<<<<<< HEAD
 
 
 @gtscript.function
@@ -188,49 +102,12 @@
     from __externals__ import j_end, j_start
 
     with horizontal(region[:, j_start], region[:, j_end + 1]):
-        vt = (vc / sin_sg4[0, -1]) if (vc * dt > 0) else (vc / sin_sg2)
-=======
-
-
-@gtscript.function
-def vt_y_edge(vc, cosa_v, ut, vt):
-    from __externals__ import i_end, i_start, j_end, j_start, local_je, local_js
-
-    # This works for 6 ranks, but not 54:
-    # with horizontal(region[i_start - 1: i_start + 1, j_start + 2:j_end], \
-    #                region[i_end : i_end + 2, j_start+2:j_end]):
-    #    vt = vc - 0.25 * cosa_v * (
-    #        ut[0, -1, 0] + ut[1, -1, 0] + ut + ut[1, 0, 0]
-    #    )
-    # original bounds with stencil calls
-    # j1 = grid().js + 2 if grid().south_edge else grid().js
-    # j2 = grid().je if grid().north_edge else grid().je + 2
-    # TODO: this is a hack, copying vt to vtmp to 'correct' the edges
-    # Can we *just* apply edge calculations in the correct regions without overcomputing
-    # rank 0, 1, 2: local_js + 2:local_je + 2
-    # rank 3, 4, 5: local_js:local_je + 2
-    # rank 6, 7, 8: local_js:local_je
-    vtmp = vt
-    with horizontal(
-        region[i_start - 1 : i_start + 1, local_js : local_je + 2],
-        region[i_end : i_end + 2, local_js : local_je + 2],
-    ):
-        vt = vc - 0.25 * cosa_v * (ut[0, -1, 0] + ut[1, -1, 0] + ut + ut[1, 0, 0])
-    with horizontal(
-        region[i_start - 1 : i_start + 1, j_start : j_start + 2],
-        region[i_end : i_end + 2, j_start : j_start + 2],
-        region[i_start - 1 : i_start + 1, j_end : j_end + 2],
-        region[i_end : i_end + 2, j_end : j_end + 2],
-    ):
-        vt = vtmp
->>>>>>> 15a3bd20
+        vt = (vc / sin_sg4[0, -1, 0]) if (vc * dt > 0) else (vc / sin_sg2)
     return vt
 
 
 @gtscript.function
-<<<<<<< HEAD
 def ut_corners(uc, vc, cosa_u, cosa_v, ut, vt):
-    from __externals__ import i_end, i_start, j_end, j_start
 
     """
     The following code (and vt_corners) solves a 2x2 system to
@@ -244,6 +121,8 @@
        in which avg(vt) includes vt(1,2) and avg(ut) includes ut(2,1)
 
     """
+    from __externals__ import i_end, i_start, j_end, j_start
+
     with horizontal(region[i_start + 1, j_start - 1], region[i_start + 1, j_end]):
         damp = 1.0 / (1.0 - 0.0625 * cosa_u * cosa_v[-1, 0])
         ut = (
@@ -255,7 +134,9 @@
                 + vt[0, 1, 0]
                 + vt
                 + vc[-1, 0, 0]
-                - 0.25 * cosa_v[-1, 0] * (ut[-1, 0, 0] + ut[-1, -1, 0] + ut[0, -1, 0])
+                - 0.25
+                * cosa_v[-1, 0]
+                * (ut[-1, 0, 0] + ut[-1, -1, 0] + ut[0, -1, 0])
             )
         ) * damp
     with horizontal(region[i_start + 1, j_start], region[i_start + 1, j_end + 1]):
@@ -318,7 +199,9 @@
                 + ut[1, 0, 0]
                 + ut
                 + uc[0, -1, 0]
-                - 0.25 * cosa_u[0, -1] * (vt[0, -1, 0] + vt[-1, -1, 0] + vt[-1, 0, 0])
+                - 0.25
+                * cosa_u[0, -1]
+                * (vt[0, -1, 0] + vt[-1, -1, 0] + vt[-1, 0, 0])
             )
         ) * damp
     with horizontal(region[i_start, j_start + 1], region[i_end + 1, j_start + 1]):
@@ -336,7 +219,7 @@
             )
         ) * damp
     with horizontal(region[i_end + 1, j_end], region[i_start, j_end]):
-        damp = 1.0 / (1.0 - 0.0625 * cosa_u[1, 0] * cosa_v)
+        damp = 1.0 / (1.0 - 0.0625 * cosa_u[1, 0, 0] * cosa_v)
         vt = (
             vc
             - 0.25
@@ -376,527 +259,21 @@
     return area + yfx_adv - yfx_adv[0, 1, 0]
 
 
-# -------------------- DEPRECATED CORNERS-----------------
-"""
-# Using 1 function with different sets of externals
-# Unlikely to use as different externals in single stencil version
-# but if gt4py adds feature to assign index offsets with runtime integers,
-# this might be useful.
-# Note, it changes the order of operatons slightly and yields 1e-15 errors
-@gtscript.function
-def corner_ut_function(uc: FloatField, vc: FloatField, ut: FloatField,
-             vt: FloatField, cosa_u: FloatField, cosa_v: FloatField):
-    from __externals__ import ux, uy, vi, vj, vx, vy
-    with computation(PARALLEL), interval(...):
-        ut = (
-            (
-                uc
-                - 0.25
-                * cosa_u
-                * (
-                    vt[vi, vy, 0]
-                    + vt[vx, vy, 0]
-                    + vt[vx, vj, 0]
-                    + vc[vi, vj, 0]
-                    - 0.25
-                    * cosa_v[vi, vj]
-                    * (ut[ux, 0, 0] + ut[ux, uy, 0] + ut[0, uy, 0])
-                )
-            )
-            * 1.0
-            / (1.0 - 0.0625 * cosa_u * cosa_v[vi, vj])
-        )
-
-
-def corner_ut_stencil(uc: FloatField, vc: FloatField, ut: FloatField, \
-    vt: FloatField, cosa_u: FloatField, cosa_v: FloatField):
-    from __externals__ import ux, uy, vi, vj, vx, vy
-
-    with computation(PARALLEL), interval(...):
-        ut = (
-            (
-                uc
-                - 0.25
-                * cosa_u
-                * (
-                    vt[vi, vy, 0]
-                    + vt[vx, vy, 0]
-                    + vt[vx, vj, 0]
-                    + vc[vi, vj, 0]
-                    - 0.25
-                    * cosa_v[vi, vj]
-                    * (ut[ux, 0, 0] + ut[ux, uy, 0] + ut[0, uy, 0])
-                )
-            )
-            * 1.0
-            / (1.0 - 0.0625 * cosa_u * cosa_v[vi, vj])
-        )
-
-
-# for the non-stencil version of filling corners
-def get_damp(cosa_u, cosa_v, ui, uj, vi, vj):
-    return 1.0 / (1.0 - 0.0625 * cosa_u[ui, uj] * cosa_v[vi, vj])
-
-
-def index_offset(lower, u, south=True):
-    if lower == u:
-        offset = 1
-    else:
-        offset = -1
-    if south:
-        offset *= -1
-    return offset
-
-
-def corner_ut(
-    uc,
-    vc,
-    ut,
-    vt,
-    cosa_u,
-    cosa_v,
-    ui,
-    uj,
-    vi,
-    vj,
-    west,
-    lower,
-    south=True,
-    vswitch=False,
-):
-    if vswitch:
-        lowerfactor = 1 if lower else -1
-    else:
-        lowerfactor = 1
-    vx = vi + index_offset(west, False, south) * lowerfactor
-    ux = ui + index_offset(west, True, south) * lowerfactor
-    vy = vj + index_offset(lower, False, south) * lowerfactor
-    uy = uj + index_offset(lower, True, south) * lowerfactor
-    if stencil_corner:
-        decorator = gtscript.stencil(
-            backend=global_config.get_backend(),
-            externals={
-                "vi": vi - ui,
-                "vj": vj - uj,
-                "ux": ux - ui,
-                "uy": uy - uj,
-                "vx": vx - ui,
-                "vy": vy - uj,
-            },
-            rebuild=global_config.get_rebuild(),
-        )
-        corner_stencil = decorator(corner_ut_stencil)
-        corner_stencil(
-            uc,
-            vc,
-            ut,
-            vt,
-            cosa_u,
-            cosa_v,
-            origin=(ui, uj, 0),
-            domain=(1, 1, grid.npz),
-        )
-    else:
-        damp = get_damp(cosa_u, cosa_v, ui, uj, vi, vj)
-        ut[ui, uj, :] = (
-            uc[ui, uj, :]
-            - 0.25
-            * cosa_u[ui, uj]
-            * (
-                vt[vi, vy, :]
-                + vt[vx, vy, :]
-                + vt[vx, vj, :]
-                + vc[vi, vj, :]
-                - 0.25
-                * cosa_v[vi, vj]
-                * (ut[ux, uj, :] + ut[ux, uy, :] + ut[ui, uy, :])
-=======
-def vt_x_edge(vc, sin_sg2, sin_sg4, vt, dt):
-    from __externals__ import j_end, j_start
-
-    with horizontal(region[:, j_start], region[:, j_end + 1]):
-        vt = (vc / sin_sg4[0, -1, 0]) if (vc * dt > 0) else (vc / sin_sg2)
-    return vt
-
-
-@gtscript.function
-def ut_corners(uc, vc, cosa_u, cosa_v, ut, vt):
-
-    """
-    The following code (and vt_corners) solves a 2x2 system to
-    get the interior parallel-to-edge uc,vc values near the corners
-    (ex: for the sw corner ut(2,1) and vt(1,2) are solved for simultaneously).
-    It then computes the halo uc, vc values so as to be consistent with the
-    computations on the facing panel.
-    The system solved is:
-       ut(2,1) = uc(2,1) - avg(vt)*cosa_u(2,1)
-       vt(1,2) = vc(1,2) - avg(ut)*cosa_v(1,2)
-       in which avg(vt) includes vt(1,2) and avg(ut) includes ut(2,1)
-
-    """
-    from __externals__ import i_end, i_start, j_end, j_start
-
-    with horizontal(region[i_start + 1, j_start - 1], region[i_start + 1, j_end]):
-        damp = 1.0 / (1.0 - 0.0625 * cosa_u * cosa_v[-1, 0, 0])
-        ut = (
-            uc
-            - 0.25
-            * cosa_u
-            * (
-                vt[-1, 1, 0]
-                + vt[0, 1, 0]
-                + vt
-                + vc[-1, 0, 0]
-                - 0.25
-                * cosa_v[-1, 0, 0]
-                * (ut[-1, 0, 0] + ut[-1, -1, 0] + ut[0, -1, 0])
-            )
-        ) * damp
-    with horizontal(region[i_start + 1, j_start], region[i_start + 1, j_end + 1]):
-        damp = 1.0 / (1.0 - 0.0625 * cosa_u * cosa_v[-1, 1, 0])
-        ut = (
-            uc
-            - 0.25
-            * cosa_u
-            * (
-                vt[-1, 0, 0]
-                + vt
-                + vt[0, 1, 0]
-                + vc[-1, 1, 0]
-                - 0.25 * cosa_v[-1, 1, 0] * (ut[-1, 0, 0] + ut[-1, 1, 0] + ut[0, 1, 0])
-            )
-        ) * damp
-    with horizontal(region[i_end, j_start - 1], region[i_end, j_end]):
-        damp_u = 1.0 / (1.0 - 0.0625 * cosa_u * cosa_v)
-        ut = (
-            uc
-            - 0.25
-            * cosa_u
-            * (
-                vt[0, 1, 0]
-                + vt[-1, 1, 0]
-                + vt[-1, 0, 0]
-                + vc
-                - 0.25 * cosa_v * (ut[1, 0, 0] + ut[1, -1, 0] + ut[0, -1, 0])
-            )
-        ) * damp_u
-    with horizontal(region[i_end, j_start], region[i_end, j_end + 1]):
-        damp = 1.0 / (1.0 - 0.0625 * cosa_u * cosa_v[0, 1, 0])
-        ut = (
-            uc
-            - 0.25
-            * cosa_u
-            * (
-                vt
-                + vt[-1, 0, 0]
-                + vt[-1, 1, 0]
-                + vc[0, 1, 0]
-                - 0.25 * cosa_v[0, 1, 0] * (ut[1, 0, 0] + ut[1, 1, 0] + ut[0, 1, 0])
-            )
-        ) * damp
-    return ut
-
-
-@gtscript.function
-def vt_corners(uc, vc, cosa_u, cosa_v, ut, vt):
-    from __externals__ import i_end, i_start, j_end, j_start
-
-    with horizontal(region[i_start - 1, j_start + 1], region[i_end, j_start + 1]):
-        damp = 1.0 / (1.0 - 0.0625 * cosa_u[0, -1, 0] * cosa_v)
-        vt = (
-            vc
-            - 0.25
-            * cosa_v
-            * (
-                ut[1, -1, 0]
-                + ut[1, 0, 0]
-                + ut
-                + uc[0, -1, 0]
-                - 0.25
-                * cosa_u[0, -1, 0]
-                * (vt[0, -1, 0] + vt[-1, -1, 0] + vt[-1, 0, 0])
-            )
-        ) * damp
-    with horizontal(region[i_start, j_start + 1], region[i_end + 1, j_start + 1]):
-        damp = 1.0 / (1.0 - 0.0625 * cosa_u[1, -1, 0] * cosa_v)
-        vt = (
-            vc
-            - 0.25
-            * cosa_v
-            * (
-                ut[0, -1, 0]
-                + ut
-                + ut[1, 0, 0]
-                + uc[1, -1, 0]
-                - 0.25 * cosa_u[1, -1, 0] * (vt[0, -1, 0] + vt[1, -1, 0] + vt[1, 0, 0])
-            )
-        ) * damp
-    with horizontal(region[i_end + 1, j_end], region[i_start, j_end]):
-        damp = 1.0 / (1.0 - 0.0625 * cosa_u[1, 0, 0] * cosa_v)
-        vt = (
-            vc
-            - 0.25
-            * cosa_v
-            * (
-                ut
-                + ut[0, -1, 0]
-                + ut[1, -1, 0]
-                + uc[1, 0, 0]
-                - 0.25 * cosa_u[1, 0, 0] * (vt[0, 1, 0] + vt[1, 1, 0] + vt[1, 0, 0])
->>>>>>> 15a3bd20
-            )
-        ) * damp
-    with horizontal(region[i_end, j_end], region[i_start - 1, j_end]):
-        damp_v = 1.0 / (1.0 - 0.0625 * cosa_u * cosa_v)
-        vt = (
-            vc
-            - 0.25
-            * cosa_v
-            * (
-                ut[1, 0, 0]
-                + ut[1, -1, 0]
-                + ut[0, -1, 0]
-                + uc
-                - 0.25 * cosa_u * (vt[0, 1, 0] + vt[-1, 1, 0] + vt[-1, 0, 0])
-            )
-        ) * damp_v
-    return vt
-
-
-@gtscript.function
-def ra_x_func(area, xfx_adv):
-    return area + xfx_adv - xfx_adv[1, 0, 0]
-
-
-@gtscript.function
-def ra_y_func(area, yfx_adv):
-    return area + yfx_adv - yfx_adv[0, 1, 0]
-
-
-<<<<<<< HEAD
-def sw_corner(uc, vc, ut, vt, cosa_u, cosa_v, corner_shape):
-    t = grid.is_ + 1
-    n = grid.is_
-    z = grid.is_ - 1
-    corner_ut(uc, vc, ut, vt, cosa_u, cosa_v, t, z, n, z, west=True, lower=True)
-    corner_ut(
-        vc, uc, vt, ut, cosa_v, cosa_u, z, t, z, n, west=True, lower=True, vswitch=True
-    )
-    corner_ut(uc, vc, ut, vt, cosa_u, cosa_v, t, n, n, t, west=True, lower=False)
-    corner_ut(
-        vc, uc, vt, ut, cosa_v, cosa_u, n, t, t, n, west=True, lower=False, vswitch=True
-    )
-
-
-def se_corner(uc, vc, ut, vt, cosa_u, cosa_v, corner_shape):
-    t = grid.js + 1
-    n = grid.js
-    z = grid.js - 1
-    corner_ut(
-        uc,
-        vc,
-        ut,
-        vt,
-        cosa_u,
-        cosa_v,
-        grid.ie,
-        z,
-        grid.ie,
-        z,
-        west=False,
-        lower=True,
-    )
-    corner_ut(
-        vc,
-        uc,
-        vt,
-        ut,
-        cosa_v,
-        cosa_u,
-        grid.ie + 1,
-        t,
-        grid.ie + 2,
-        n,
-        west=False,
-        lower=True,
-        vswitch=True,
-    )
-    corner_ut(
-        uc,
-        vc,
-        ut,
-        vt,
-        cosa_u,
-        cosa_v,
-        grid.ie,
-        n,
-        grid.ie,
-        t,
-        west=False,
-        lower=False,
-    )
-    corner_ut(
-        vc,
-        uc,
-        vt,
-        ut,
-        cosa_v,
-        cosa_u,
-        grid.ie,
-        t,
-        grid.ie,
-        n,
-        west=False,
-        lower=False,
-        vswitch=True,
-    )
-
-
-def ne_corner(uc, vc, ut, vt, cosa_u, cosa_v, corner_shape):
-    corner_ut(
-        uc,
-        vc,
-        ut,
-        vt,
-        cosa_u,
-        cosa_v,
-        grid.ie,
-        grid.je + 1,
-        grid.ie,
-        grid.je + 2,
-        west=False,
-        lower=False,
-    )
-    corner_ut(
-        vc,
-        uc,
-        vt,
-        ut,
-        cosa_v,
-        cosa_u,
-        grid.ie + 1,
-        grid.je,
-        grid.ie + 2,
-        grid.je,
-        west=False,
-        lower=False,
-        south=False,
-        vswitch=True,
-    )
-    corner_ut(
-        uc,
-        vc,
-        ut,
-        vt,
-        cosa_u,
-        cosa_v,
-        grid.ie,
-        grid.je,
-        grid.ie,
-        grid.je,
-        west=False,
-        lower=True,
-    )
-    corner_ut(
-        vc,
-        uc,
-        vt,
-        ut,
-        cosa_v,
-        cosa_u,
-        grid.ie,
-        grid.je,
-        grid.ie,
-        grid.je,
-        west=False,
-        lower=True,
-        south=False,
-        vswitch=True,
-    )
-
-
-def nw_corner(uc, vc, ut, vt, cosa_u, cosa_v, corner_shape):
-    t = grid.js + 1
-    n = grid.js
-    z = grid.js - 1
-    corner_ut(
-        uc,
-        vc,
-        ut,
-        vt,
-        cosa_u,
-        cosa_v,
-        t,
-        grid.je + 1,
-        n,
-        grid.je + 2,
-        west=True,
-        lower=False,
-    )
-    corner_ut(
-        vc,
-        uc,
-        vt,
-        ut,
-        cosa_v,
-        cosa_u,
-        z,
-        grid.je,
-        z,
-        grid.je,
-        west=True,
-        lower=False,
-        south=False,
-        vswitch=True,
-    )
-    corner_ut(
-        uc,
-        vc,
-        ut,
-        vt,
-        cosa_u,
-        cosa_v,
-        t,
-        grid.je,
-        n,
-        grid.je,
-        west=True,
-        lower=True,
-    )
-    corner_ut(
-        vc,
-        uc,
-        vt,
-        ut,
-        cosa_v,
-        cosa_u,
-        n,
-        grid.je,
-        t,
-        grid.je,
-        west=True,
-        lower=True,
-        south=False,
-        vswitch=True,
-    )
-
-"""
-=======
 @gtstencil()
 def fxadv_stencil(
-    cosa_u: FloatField,
-    cosa_v: FloatField,
-    rsin_u: FloatField,
-    rsin_v: FloatField,
-    sin_sg1: FloatField,
-    sin_sg2: FloatField,
-    sin_sg3: FloatField,
-    sin_sg4: FloatField,
-    rdxa: FloatField,
-    rdya: FloatField,
-    area: FloatField,
-    dy: FloatField,
-    dx: FloatField,
+    cosa_u: FloatFieldIJ,
+    cosa_v: FloatFieldIJ,
+    rsin_u: FloatFieldIJ,
+    rsin_v: FloatFieldIJ,
+    sin_sg1: FloatFieldIJ,
+    sin_sg2: FloatFieldIJ,
+    sin_sg3: FloatFieldIJ,
+    sin_sg4: FloatFieldIJ,
+    rdxa: FloatFieldIJ,
+    rdya: FloatFieldIJ,
+    area: FloatFieldIJ,
+    dy: FloatFieldIJ,
+    dx: FloatFieldIJ,
     uc: FloatField,
     vc: FloatField,
     crx_adv: FloatField,
@@ -981,12 +358,12 @@
 #                     + vt[vx, vj, 0]
 #                     + vc[vi, vj, 0]
 #                     - 0.25
-#                     * cosa_v[vi, vj, 0]
+#                     * cosa_v[vi, vj]
 #                     * (ut[ux, 0, 0] + ut[ux, uy, 0] + ut[0, uy, 0])
 #                 )
 #             )
 #             * 1.0
-#             / (1.0 - 0.0625 * cosa_u * cosa_v[vi, vj, 0])
+#             / (1.0 - 0.0625 * cosa_u * cosa_v[vi, vj])
 #         )
 #
 #
@@ -1006,18 +383,18 @@
 #                     + vt[vx, vj, 0]
 #                     + vc[vi, vj, 0]
 #                     - 0.25
-#                     * cosa_v[vi, vj, 0]
+#                     * cosa_v[vi, vj]
 #                     * (ut[ux, 0, 0] + ut[ux, uy, 0] + ut[0, uy, 0])
 #                 )
 #             )
 #             * 1.0
-#             / (1.0 - 0.0625 * cosa_u * cosa_v[vi, vj, 0])
+#             / (1.0 - 0.0625 * cosa_u * cosa_v[vi, vj])
 #         )
 #
 #
 # # for the non-stencil version of filling corners
 # def get_damp(cosa_u, cosa_v, ui, uj, vi, vj):
-#     return 1.0 / (1.0 - 0.0625 * cosa_u[ui, uj, :] * cosa_v[vi, vj, :])
+#     return 1.0 / (1.0 - 0.0625 * cosa_u[ui, uj] * cosa_v[vi, vj])
 #
 #
 # def index_offset(lower, u, south=True):
@@ -1083,14 +460,14 @@
 #         ut[ui, uj, :] = (
 #             uc[ui, uj, :]
 #             - 0.25
-#             * cosa_u[ui, uj, :]
+#             * cosa_u[ui, uj]
 #             * (
 #                 vt[vi, vy, :]
 #                 + vt[vx, vy, :]
 #                 + vt[vx, vj, :]
 #                 + vc[vi, vj, :]
 #                 - 0.25
-#                 * cosa_v[vi, vj, :]
+#                 * cosa_v[vi, vj]
 #                 * (ut[ux, uj, :] + ut[ux, uy, :] + ut[ui, uy, :])
 #             )
 #         ) * damp
@@ -1300,5 +677,4 @@
 #         lower=True,
 #         south=False,
 #         vswitch=True,
-#     )
->>>>>>> 15a3bd20
+#     )