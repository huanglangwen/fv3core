--- conflicted
+++ resolved
@@ -1,7 +1,3 @@
-<<<<<<< HEAD
-from gt4py.gtscript import __INLINED, PARALLEL, computation, interval, parallel, region
-=======
-import gt4py.gtscript as gtscript
 from gt4py.gtscript import (
     __INLINED,
     PARALLEL,
@@ -10,7 +6,6 @@
     interval,
     region,
 )
->>>>>>> 66e1cde4
 
 import fv3core._config as spec
 import fv3core.stencils.d2a2c_vect as d2a2c
