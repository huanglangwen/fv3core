--- conflicted
+++ resolved
@@ -37,18 +37,14 @@
 
 # NOTE in Fortran these are columns
 @gtstencil()
-<<<<<<< HEAD
-def dp_ref_compute(ak: sd, bk: sd, phis: sd, dp_ref: sd, gz_surface: sd, rgrav: float):
-=======
 def dp_ref_compute(
     ak: FloatField,
     bk: FloatField,
     phis: FloatField,
     dp_ref: FloatField,
-    zs: FloatField,
+    gz_surface: FloatField,
     rgrav: float,
 ):
->>>>>>> 3eb9dbe3
     with computation(PARALLEL), interval(0, -1):
         dp_ref = ak[0, 0, 1] - ak + (bk[0, 0, 1] - bk) * 1.0e5
     with computation(PARALLEL), interval(...):
@@ -56,11 +52,7 @@
 
 
 @gtstencil()
-<<<<<<< HEAD
-def set_gz(gz_surface: sd, delz: sd, gz: sd):
-=======
-def set_gz(zs: FloatField, delz: FloatField, gz: FloatField):
->>>>>>> 3eb9dbe3
+def set_gz(gz_surface: FloatField, delz: FloatField, gz: FloatField):
     with computation(BACKWARD):
         with interval(-1, None):
             gz[0, 0, 0] = gz_surface
