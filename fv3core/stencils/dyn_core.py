from gt4py.gtscript import (
    __INLINED,
    BACKWARD,
    FORWARD,
    PARALLEL,
    computation,
    horizontal,
    interval,
    region,
)

import fv3core._config as spec
import fv3core.stencils.basic_operations as basic
import fv3core.stencils.c_sw as c_sw
import fv3core.stencils.d_sw as d_sw
import fv3core.stencils.del2cubed as del2cubed
import fv3core.stencils.nh_p_grad as nh_p_grad
import fv3core.stencils.pe_halo as pe_halo
import fv3core.stencils.pk3_halo as pk3_halo
import fv3core.stencils.ray_fast as ray_fast
import fv3core.stencils.riem_solver3 as riem_solver3
import fv3core.stencils.riem_solver_c as riem_solver_c
import fv3core.stencils.temperature_adjust as temperature_adjust
import fv3core.stencils.updatedzc as updatedzc
import fv3core.stencils.updatedzd as updatedzd
import fv3core.utils.global_config as global_config
import fv3core.utils.global_constants as constants
import fv3core.utils.gt4py_utils as utils
import fv3gfs.util as fv3util
from fv3core.decorators import gtstencil
from fv3core.stencils.basic_operations import copy_stencil
from fv3core.utils.typing import FloatField, FloatFieldIJ, FloatFieldK


HUGE_R = 1.0e40


# NOTE in Fortran these are columns
@gtstencil()
def dp_ref_compute(
    ak: FloatFieldK,
    bk: FloatFieldK,
    phis: FloatFieldIJ,
    dp_ref: FloatField,
    gz_surface: FloatField,
    rgrav: float,
):
    with computation(PARALLEL), interval(0, -1):
        dp_ref = ak[1] - ak + (bk[1] - bk) * 1.0e5
    with computation(PARALLEL), interval(...):
        gz_surface = phis * rgrav


@gtstencil()
<<<<<<< HEAD
def set_gz(gz_surface: FloatField, delz: FloatField, gz: FloatField):
=======
def set_gz(zs: FloatFieldIJ, delz: FloatField, gz: FloatField):
>>>>>>> 5bbf0047
    with computation(BACKWARD):
        with interval(-1, None):
            gz[0, 0, 0] = gz_surface
        with interval(0, -1):
            gz[0, 0, 0] = gz[0, 0, 1] - delz


@gtstencil()
def set_pem(delp: FloatField, pem: FloatField, ptop: float):
    with computation(FORWARD):
        with interval(0, 1):
            pem[0, 0, 0] = ptop
        with interval(1, None):
            pem[0, 0, 0] = pem[0, 0, -1] + delp


@gtstencil()
def heatadjust_temperature_lowlevel(
    pt: FloatField,
    heat_source: FloatField,
    delp: FloatField,
    pkz: FloatField,
    cp_air: float,
):
    with computation(PARALLEL), interval(...):
        pt[0, 0, 0] = pt + heat_source / (cp_air * delp * pkz)


@gtstencil()
def p_grad_c_stencil(
    rdxc: FloatFieldIJ,
    rdyc: FloatFieldIJ,
    uc: FloatField,
    vc: FloatField,
    delpc: FloatField,
    pkc: FloatField,
    gz: FloatField,
    dt2: float,
):
    """Update C-grid winds from the pressure gradient force

    When this is run the C-grid winds have almost been completely
    updated by computing the momentum equation terms, but the pressure
    gradient force term has not yet been applied. This stencil completes
    the equation and Arakawa C-grid winds have been advected half a timestep
    upon completing this stencil..

     Args:
         uc: x-velocity on the C-grid (inout)
         vc: y-velocity on the C-grid (inout)
         delpc: vertical delta in pressure (in)
         pkc:  pressure if non-hydrostatic,
               (edge pressure)**(moist kappa) if hydrostatic(in)
         gz:  height of the model grid cells (m)(in)
         dt2: half a model timestep (for C-grid update) in seconds (in)
    Grid variable inputs:
        rdxc, rdyc
    """
    from __externals__ import local_ie, local_is, local_je, local_js, namelist

    with computation(PARALLEL), interval(...):
        if __INLINED(namelist.hydrostatic):
            wk = pkc[0, 0, 1] - pkc
        else:
            wk = delpc
        # TODO for PGradC validation only, not necessary for DynCore
        with horizontal(region[local_is : local_ie + 2, local_js : local_je + 1]):
            uc = uc + dt2 * rdxc / (wk[-1, 0, 0] + wk) * (
                (gz[-1, 0, 1] - gz) * (pkc[0, 0, 1] - pkc[-1, 0, 0])
                + (gz[-1, 0, 0] - gz[0, 0, 1]) * (pkc[-1, 0, 1] - pkc)
            )
        # TODO for PGradC validation only, not necessary for DynCore
        with horizontal(region[local_is : local_ie + 1, local_js : local_je + 2]):
            vc = vc + dt2 * rdyc / (wk[0, -1, 0] + wk) * (
                (gz[0, -1, 1] - gz) * (pkc[0, 0, 1] - pkc[0, -1, 0])
                + (gz[0, -1, 0] - gz[0, 0, 1]) * (pkc[0, -1, 1] - pkc)
            )


def get_n_con():
    if spec.namelist.convert_ke or spec.namelist.vtdm4 > 1.0e-4:
        n_con = spec.grid.npz
    else:
        if spec.namelist.d2_bg_k1 < 1.0e-3:
            n_con = 0
        else:
            if spec.namelist.d2_bg_k2 < 1.0e-3:
                n_con = 1
            else:
                n_con = 2
    return n_con


def dyncore_temporaries(shape):
    grid = spec.grid
    tmps = {}
    utils.storage_dict(
        tmps,
<<<<<<< HEAD
        [
            "ut",
            "vt",
            "gz",
            "zh",
            "pem",
            "surface_delta_gz",
            "pkc",
            "pk3",
            "heat_source",
            "divgd",
        ],
=======
        ["ut", "vt", "gz", "zh", "pem", "pkc", "pk3", "heat_source", "divgd"],
>>>>>>> 5bbf0047
        shape,
        grid.full_origin(),
    )
    utils.storage_dict(
        tmps,
        ["ws3"],
        shape[0:2],
        grid.full_origin()[0:2],
    )
    utils.storage_dict(
        tmps, ["crx", "xfx"], shape, grid.compute_origin(add=(0, -grid.halo, 0))
    )
    utils.storage_dict(
        tmps, ["cry", "yfx"], shape, grid.compute_origin(add=(-grid.halo, 0, 0))
    )
    grid.quantity_dict_update(
        tmps, "heat_source", dims=[fv3util.X_DIM, fv3util.Y_DIM, fv3util.Z_DIM]
    )
    for q in ["gz", "pkc", "zh"]:
        grid.quantity_dict_update(
            tmps, q, dims=[fv3util.X_DIM, fv3util.Y_DIM, fv3util.Z_INTERFACE_DIM]
        )
    grid.quantity_dict_update(
        tmps,
        "divgd",
        dims=[fv3util.X_INTERFACE_DIM, fv3util.Y_INTERFACE_DIM, fv3util.Z_DIM],
    )
    return tmps


def compute(state, comm):
    # u, v, w, delz, delp, pt, pe, pk, phis, wsd, omga, ua, va, uc, vc, mfxd,
    # mfyd, cxd, cyd, pkz, peln, q_con, ak, bk, diss_estd, cappa, mdt, n_split,
    # akap, ptop, pfull, n_map, comm):
    grid = spec.grid
    nonhydrostatic_pressure = utils.cached_stencil_class(
        nh_p_grad.NonHydrostaticPressureGradient
    )(cache_key="dyn_core_nhpgrad")
    init_step = state.n_map == 1
    end_step = state.n_map == spec.namelist.k_split
    akap = constants.KAPPA
    # peln1 = math.log(ptop)
    # ptk = ptop**akap
    dt = state.mdt / spec.namelist.n_split
    dt2 = 0.5 * dt
    hydrostatic = spec.namelist.hydrostatic
    rgrav = 1.0 / constants.GRAV
    n_split = spec.namelist.n_split
    # TODO: Put defaults into code.
    # m_split = 1. + abs(dt_atmos)/real(k_split*n_split*abs(p_split))
    # n_split = nint( real(n0split)/real(k_split*abs(p_split)) * stretch_fac + 0.5 )
    ms = max(1, spec.namelist.m_split / 2.0)
    shape = state.delz.shape
    # NOTE: In Fortran model the halo update starts happens in fv_dynamics, not here.
    reqs = {}
    if global_config.get_do_halo_exchange():
        for halovar in [
            "q_con_quantity",
            "cappa_quantity",
            "delp_quantity",
            "pt_quantity",
        ]:
            reqs[halovar] = comm.start_halo_update(
                state.__getattribute__(halovar), n_points=utils.halo
            )
        reqs_vector = comm.start_vector_halo_update(
            state.u_quantity, state.v_quantity, n_points=utils.halo
        )
        reqs["q_con_quantity"].wait()
        reqs["cappa_quantity"].wait()

    state.__dict__.update(dyncore_temporaries(shape))
    if init_step:
        state.gz[:-1, :-1, :] = HUGE_R
        state.diss_estd[grid.slice_dict(grid.compute_dict())] = 0.0
        if not hydrostatic:
            state.pk3[:-1, :-1, :] = HUGE_R
    state.mfxd[grid.slice_dict(grid.x3d_compute_dict())] = 0.0
    state.mfyd[grid.slice_dict(grid.y3d_compute_dict())] = 0.0
    state.cxd[grid.slice_dict(grid.x3d_compute_domain_y_dict())] = 0.0
    state.cyd[grid.slice_dict(grid.y3d_compute_domain_x_dict())] = 0.0

    if not hydrostatic:
        # k1k = akap / (1.0 - akap)

<<<<<<< HEAD
        # TODO: Is really just a column... when different shapes are supported
        # perhaps change this.
        state.dp_ref = utils.make_storage_from_shape(state.ak.shape, grid.full_origin())
        state.gz_surface = utils.make_storage_from_shape(
            state.ak.shape, grid.full_origin()
=======
        # To write in parallel region, these need to be 3D first
        state.dp_ref = utils.make_storage_from_shape(
            shape, grid.full_origin(), cache_key="dyn_core_dp_ref"
        )
        state.zs = utils.make_storage_from_shape(
            shape, grid.full_origin(), cache_key="dyn_core_zs"
>>>>>>> 5bbf0047
        )
        dp_ref_compute(
            state.ak,
            state.bk,
            state.phis,
            state.dp_ref,
            state.gz_surface,
            rgrav,
            origin=grid.full_origin(),
            domain=grid.domain_shape_full(add=(0, 0, 1)),
        )
        # After writing, make 'dp_ref' a K-field and 'zs' an IJ-field
        state.dp_ref = utils.make_storage_data(state.dp_ref[0, 0, :], (shape[2],), (0,))
        state.zs = utils.make_storage_data(state.zs[:, :, 0], shape[0:2], (0, 0))
    n_con = get_n_con()

    # "acoustic" loop
    # called this because its timestep is usually limited by horizontal sound-wave
    # processes. Note this is often not the limiting factor near the poles, where
    # the speed of the polar night jets can exceed two-thirds of the speed of sound.
    for it in range(n_split):
        # the Lagrangian dynamics have two parts. First we advance the C-grid winds
        # by half a time step (c_sw). Then the C-grid winds are used to define advective
        # fluxes to advance the D-grid prognostic fields a full time step
        # (the rest of the routines).
        #
        # Along-surface flux terms (mass, heat, vertical momentum, vorticity,
        # kinetic energy gradient terms) are evaluated forward-in-time.
        #
        # The pressure gradient force and elastic terms are then evaluated
        # backwards-in-time, to improve stability.
        remap_step = False
        if spec.namelist.breed_vortex_inline or (it == n_split - 1):
            remap_step = True
        if not hydrostatic:
            if global_config.get_do_halo_exchange():
                reqs["w_quantity"] = comm.start_halo_update(
                    state.w_quantity, n_points=utils.halo
                )
            if it == 0:
                set_gz(
                    state.gz_surface,
                    state.delz,
                    state.gz,
                    origin=grid.compute_origin(),
                    domain=(grid.nic, grid.njc, grid.npz + 1),
                )
                if global_config.get_do_halo_exchange():
                    reqs["gz_quantity"] = comm.start_halo_update(
                        state.gz_quantity, n_points=utils.halo
                    )
        if it == 0:
            if global_config.get_do_halo_exchange():
                reqs["delp_quantity"].wait()
                reqs["pt_quantity"].wait()

        if it == n_split - 1 and end_step:
            if spec.namelist.use_old_omega:  # apparently True
                set_pem(
                    state.delp,
                    state.pem,
                    state.ptop,
                    origin=(grid.is_ - 1, grid.js - 1, 0),
                    domain=(grid.nic + 2, grid.njc + 2, grid.npz),
                )
        if global_config.get_do_halo_exchange():
            reqs_vector.wait()
            if not hydrostatic:
                reqs["w_quantity"].wait()

        # compute the c-grid winds at t + 1/2 timestep
        state.delpc, state.ptc = c_sw.compute(
            state.delp,
            state.pt,
            state.u,
            state.v,
            state.w,
            state.uc,
            state.vc,
            state.ua,
            state.va,
            state.ut,
            state.vt,
            state.divgd,
            state.omga,
            dt2,
        )

        if spec.namelist.nord > 0 and global_config.get_do_halo_exchange():
            reqs["divgd_quantity"] = comm.start_halo_update(
                state.divgd_quantity, n_points=utils.halo
            )
        if not hydrostatic:
            if it == 0:
                if global_config.get_do_halo_exchange():
                    reqs["gz_quantity"].wait()
                copy_stencil(
                    state.gz,
                    state.zh,
                    origin=grid.full_origin(),
                    domain=grid.domain_shape_full(add=(0, 0, 1)),
                )
            else:
                copy_stencil(
                    state.zh,
                    state.gz,
                    origin=grid.full_origin(),
                    domain=grid.domain_shape_full(add=(0, 0, 1)),
                )
        if not hydrostatic:
            updatedzc.update_dz_c_stencil(
                grid.area,
                state.dp_ref,
                state.gz_surface,
                state.ut,
                state.vt,
                state.gz,
                state.surface_delta_gz,
                dt2,
                origin=grid.compute_origin(add=(-1, -1, 0)),
                domain=grid.domain_shape_compute(add=(2, 2, 1)),
            )
<<<<<<< HEAD
            # TODO: This is really a 2d field.
            state.surface_delta_gz = utils.make_storage_data(
                state.surface_delta_gz[:, :, -1], shape, origin=(0, 0, 0)
            )
=======
>>>>>>> 5bbf0047
            riem_solver_c.compute(
                ms,
                dt2,
                akap,
                state.cappa,
                state.ptop,
                state.phis,
                state.omga,
                state.ptc,
                state.q_con,
                state.delpc,
                state.gz,
                state.pkc,
                state.surface_delta_gz,
            )

        p_grad_c_stencil(
            grid.rdxc,
            grid.rdyc,
            state.uc,
            state.vc,
            state.delpc,
            state.pkc,
            state.gz,
            dt2,
            origin=grid.compute_origin(),
            domain=grid.domain_shape_compute(add=(1, 1, 0)),
        )
        if global_config.get_do_halo_exchange():
            reqc_vector = comm.start_vector_halo_update(
                state.uc_quantity, state.vc_quantity, n_points=utils.halo
            )
            if spec.namelist.nord > 0:
                reqs["divgd_quantity"].wait()
            reqc_vector.wait()
        # use the computed c-grid winds to evolve the d-grid winds forward
        # by 1 timestep
        d_sw.compute(
            state.vt,
            state.delp,
            state.ptc,
            state.pt,
            state.u,
            state.v,
            state.w,
            state.uc,
            state.vc,
            state.ua,
            state.va,
            state.divgd,
            state.mfxd,
            state.mfyd,
            state.cxd,
            state.cyd,
            state.crx,
            state.cry,
            state.xfx,
            state.yfx,
            state.q_con,
            state.zh,
            state.heat_source,
            state.diss_estd,
            dt,
        )
        # note that uc and vc are not needed at all past this point.
        # they will be re-computed from scratch on the next acoustic timestep.

        if global_config.get_do_halo_exchange():
            for halovar in ["delp_quantity", "pt_quantity", "q_con_quantity"]:
                comm.halo_update(state.__getattribute__(halovar), n_points=utils.halo)

        # Not used unless we implement other betas and alternatives to nh_p_grad
        # if spec.namelist.d_ext > 0:
        #    raise 'Unimplemented namelist option d_ext > 0'
        # else:
        #    divg2 = utils.make_storage_from_shape(delz.shape, grid.compute_origin())

        if not hydrostatic:
            updatedzd.compute(
                state.dp_ref,
                state.gz_surface,
                state.zh,
                state.crx,
                state.cry,
                state.xfx,
                state.yfx,
                state.wsd,
                dt,
            )

            riem_solver3.compute(
                remap_step,
                dt,
                akap,
                state.cappa,
                state.ptop,
                state.gz_surface,
                state.w,
                state.delz,
                state.q_con,
                state.delp,
                state.pt,
                state.zh,
                state.pe,
                state.pkc,
                state.pk3,
                state.pk,
                state.peln,
                state.wsd,
            )

            if global_config.get_do_halo_exchange():
                reqs["zh_quantity"] = comm.start_halo_update(
                    state.zh_quantity, n_points=utils.halo
                )
                if grid.npx == grid.npy:
                    reqs["pkc_quantity"] = comm.start_halo_update(
                        state.pkc_quantity, n_points=2
                    )
                else:
                    reqs["pkc_quantity"] = comm.start_halo_update(
                        state.pkc_quantity, n_points=utils.halo
                    )
            if remap_step:
                pe_halo.compute(state.pe, state.delp, state.ptop)
            if spec.namelist.use_logp:
                raise Exception("unimplemented namelist option use_logp=True")
            else:
                pk3_halo.compute(state.pk3, state.delp, state.ptop, akap)
        if not hydrostatic:
            if global_config.get_do_halo_exchange():
                reqs["zh_quantity"].wait()
                if grid.npx != grid.npy:
                    reqs["pkc_quantity"].wait()
            basic.multiply_constant(
                state.zh,
                state.gz,
                constants.GRAV,
                origin=(grid.is_ - 2, grid.js - 2, 0),
                domain=(grid.nic + 4, grid.njc + 4, grid.npz + 1),
            )
            if grid.npx == grid.npy and global_config.get_do_halo_exchange():
                reqs["pkc_quantity"].wait()
            if spec.namelist.beta != 0:
                raise Exception(
                    "Unimplemented namelist option -- we only support beta=0"
                )
            nonhydrostatic_pressure(
                state.u,
                state.v,
                state.pkc,
                state.gz,
                state.pk3,
                state.delp,
                dt,
                state.ptop,
                akap,
            )

        if spec.namelist.rf_fast:
            # TODO: Pass through ks, or remove, inconsistent representation vs Fortran.
            ray_fast.compute(
                state.u,
                state.v,
                state.w,
                state.dp_ref,
                state.pfull,
                dt,
                state.ptop,
                state.ks,
            )

        if global_config.get_do_halo_exchange():
            if it != n_split - 1:
                reqs_vector = comm.start_vector_halo_update(
                    state.u_quantity, state.v_quantity, n_points=utils.halo
                )
            else:
                if spec.namelist.grid_type < 4:
                    comm.synchronize_vector_interfaces(
                        state.u_quantity, state.v_quantity
                    )

    if n_con != 0 and spec.namelist.d_con > 1.0e-5:
        nf_ke = min(3, spec.namelist.nord + 1)

        if global_config.get_do_halo_exchange():
            comm.halo_update(state.heat_source_quantity, n_points=utils.halo)
        cd = constants.CNST_0P20 * grid.da_min
        del2cubed.compute(state.heat_source, nf_ke, cd, grid.npz)
        if not hydrostatic:
            temperature_adjust.compute(
                state.pt,
                state.pkz,
                state.heat_source,
                state.delz,
                state.delp,
                state.cappa,
                n_con,
                dt,
            )<|MERGE_RESOLUTION|>--- conflicted
+++ resolved
@@ -52,11 +52,7 @@
 
 
 @gtstencil()
-<<<<<<< HEAD
 def set_gz(gz_surface: FloatField, delz: FloatField, gz: FloatField):
-=======
-def set_gz(zs: FloatFieldIJ, delz: FloatField, gz: FloatField):
->>>>>>> 5bbf0047
     with computation(BACKWARD):
         with interval(-1, None):
             gz[0, 0, 0] = gz_surface
@@ -155,28 +151,23 @@
     tmps = {}
     utils.storage_dict(
         tmps,
-<<<<<<< HEAD
         [
             "ut",
             "vt",
             "gz",
             "zh",
             "pem",
-            "surface_delta_gz",
             "pkc",
             "pk3",
             "heat_source",
             "divgd",
         ],
-=======
-        ["ut", "vt", "gz", "zh", "pem", "pkc", "pk3", "heat_source", "divgd"],
->>>>>>> 5bbf0047
         shape,
         grid.full_origin(),
     )
     utils.storage_dict(
         tmps,
-        ["ws3"],
+        ["surface_delta_gz"],
         shape[0:2],
         grid.full_origin()[0:2],
     )
@@ -256,20 +247,12 @@
     if not hydrostatic:
         # k1k = akap / (1.0 - akap)
 
-<<<<<<< HEAD
-        # TODO: Is really just a column... when different shapes are supported
-        # perhaps change this.
-        state.dp_ref = utils.make_storage_from_shape(state.ak.shape, grid.full_origin())
-        state.gz_surface = utils.make_storage_from_shape(
-            state.ak.shape, grid.full_origin()
-=======
         # To write in parallel region, these need to be 3D first
         state.dp_ref = utils.make_storage_from_shape(
             shape, grid.full_origin(), cache_key="dyn_core_dp_ref"
         )
-        state.zs = utils.make_storage_from_shape(
+        state.gz_surface = utils.make_storage_from_shape(
             shape, grid.full_origin(), cache_key="dyn_core_zs"
->>>>>>> 5bbf0047
         )
         dp_ref_compute(
             state.ak,
@@ -281,9 +264,11 @@
             origin=grid.full_origin(),
             domain=grid.domain_shape_full(add=(0, 0, 1)),
         )
-        # After writing, make 'dp_ref' a K-field and 'zs' an IJ-field
+        # After writing, make 'dp_ref' a K-field and 'gz_surface' an IJ-field
         state.dp_ref = utils.make_storage_data(state.dp_ref[0, 0, :], (shape[2],), (0,))
-        state.zs = utils.make_storage_data(state.zs[:, :, 0], shape[0:2], (0, 0))
+        state.gz_surface = utils.make_storage_data(
+            state.gz_surface[:, :, 0], shape[0:2], (0, 0)
+        )
     n_con = get_n_con()
 
     # "acoustic" loop
@@ -392,13 +377,6 @@
                 origin=grid.compute_origin(add=(-1, -1, 0)),
                 domain=grid.domain_shape_compute(add=(2, 2, 1)),
             )
-<<<<<<< HEAD
-            # TODO: This is really a 2d field.
-            state.surface_delta_gz = utils.make_storage_data(
-                state.surface_delta_gz[:, :, -1], shape, origin=(0, 0, 0)
-            )
-=======
->>>>>>> 5bbf0047
             riem_solver_c.compute(
                 ms,
                 dt2,
