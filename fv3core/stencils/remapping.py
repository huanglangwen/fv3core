from typing import Dict

from gt4py.gtscript import (
    __INLINED,
    BACKWARD,
    FORWARD,
    PARALLEL,
    computation,
    exp,
    interval,
    log,
)

import fv3core.stencils.moist_cv as moist_cv
import fv3core.utils.global_constants as constants
import fv3core.utils.gt4py_utils as utils
from fv3core.decorators import FrozenStencil
from fv3core.stencils.basic_operations import adjust_divide_stencil
from fv3core.stencils.map_single import MapSingle
from fv3core.stencils.mapn_tracer import MapNTracer
from fv3core.stencils.moist_cv import moist_pt_func, moist_pt_last_step
from fv3core.stencils.saturation_adjustment import SatAdjust3d
from fv3core.utils.typing import FloatField, FloatFieldIJ, FloatFieldK


CONSV_MIN = 0.001


def init_pe(pe: FloatField, pe1: FloatField, pe2: FloatField, ptop: float):
    with computation(PARALLEL):
        with interval(0, 1):
            pe2 = ptop
        with interval(-1, None):
            pe2 = pe
    with computation(PARALLEL), interval(...):
        pe1 = pe


def undo_delz_adjust_and_copy_peln(
    delp: FloatField,
    delz: FloatField,
    peln: FloatField,
    pe0: FloatField,
    pn2: FloatField,
):
    with computation(PARALLEL), interval(0, -1):
        delz = -delz * delp
    with computation(PARALLEL), interval(...):
        pe0 = peln
        peln = pn2


def moist_cv_pt_pressure(
    qvapor: FloatField,
    qliquid: FloatField,
    qrain: FloatField,
    qsnow: FloatField,
    qice: FloatField,
    qgraupel: FloatField,
    q_con: FloatField,
    gz: FloatField,
    cvm: FloatField,
    pt: FloatField,
    cappa: FloatField,
    delp: FloatField,
    delz: FloatField,
    pe: FloatField,
    pe2: FloatField,
    ak: FloatFieldK,
    bk: FloatFieldK,
    dp2: FloatField,
    ps: FloatFieldIJ,
    pn2: FloatField,
    peln: FloatField,
    r_vir: float,
):
    from __externals__ import hydrostatic, kord_tm

    # moist_cv.moist_pt
    with computation(PARALLEL), interval(0, -1):
        if __INLINED(kord_tm < 0):
            cvm, gz, q_con, cappa, pt = moist_pt_func(
                qvapor,
                qliquid,
                qrain,
                qsnow,
                qice,
                qgraupel,
                q_con,
                gz,
                cvm,
                pt,
                cappa,
                delp,
                delz,
                r_vir,
            )
        # delz_adjust
        if __INLINED(not hydrostatic):
            delz = -delz / delp
    # pressure_updates
    with computation(FORWARD):
        with interval(-1, None):
            ps = pe
    with computation(PARALLEL):
        with interval(0, 1):
            pn2 = peln
        with interval(1, -1):
            pe2 = ak + bk * ps
        with interval(-1, None):
            pn2 = peln
    with computation(BACKWARD), interval(0, -1):
        dp2 = pe2[0, 0, 1] - pe2
    # copy_stencil
    with computation(PARALLEL), interval(0, -1):
        delp = dp2


def copy_j_adjacent(pe2: FloatField):
    with computation(PARALLEL), interval(...):
        pe2_0 = pe2[0, -1, 0]
        pe2 = pe2_0


def pn2_pk_delp(
    dp2: FloatField,
    delp: FloatField,
    pe2: FloatField,
    pn2: FloatField,
    pk: FloatField,
    akap: float,
):
    with computation(PARALLEL), interval(...):
        delp = dp2
        pn2 = log(pe2)
        pk = exp(akap * pn2)


def pressures_mapu(
    pe: FloatField,
    pe1: FloatField,
    ak: FloatFieldK,
    bk: FloatFieldK,
    pe0: FloatField,
    pe3: FloatField,
):
    with computation(BACKWARD):
        with interval(-1, None):
            pe_bottom = pe
            pe1_bottom = pe
        with interval(0, -1):
            pe_bottom = pe_bottom[0, 0, 1]
            pe1_bottom = pe1_bottom[0, 0, 1]
    with computation(FORWARD):
        with interval(0, 1):
            pe0 = pe
        with interval(1, None):
            pe0 = 0.5 * (pe[0, -1, 0] + pe1)
    with computation(FORWARD), interval(...):
        bkh = 0.5 * bk
        pe3 = ak + bkh * (pe_bottom[0, -1, 0] + pe1_bottom)


def pressures_mapv(
    pe: FloatField, ak: FloatFieldK, bk: FloatFieldK, pe0: FloatField, pe3: FloatField
):
    with computation(BACKWARD):
        with interval(-1, None):
            pe_bottom = pe
        with interval(0, -1):
            pe_bottom = pe_bottom[0, 0, 1]
    with computation(FORWARD):
        with interval(0, 1):
            pe3 = ak
            pe0 = pe
        with interval(1, None):
            bkh = 0.5 * bk
            pe0 = 0.5 * (pe[-1, 0, 0] + pe)
            pe3 = ak + bkh * (pe_bottom[-1, 0, 0] + pe_bottom)


def update_ua(pe2: FloatField, ua: FloatField):
<<<<<<< HEAD
    with computation(PARALLEL), interval(0, -1):
        ua = pe2[0, 0, 1]
=======
    with computation(PARALLEL), interval(...):
        ua = pe2[0, 0, 1]


def update_ua_edge_y(pe2: FloatField, ua: FloatField):
    # pe2[:, je+1, 1:npz] should equal pe2[:, je, 1:npz] as in the Fortran model,
    # but the extra j-elements are only used here, so we can just directly assign ua.
    # Maybe we can eliminate this later?
    with computation(PARALLEL), interval(0, -1):
        ua = pe2[0, -1, 1]
>>>>>>> ea35ba6a


def copy_from_below(a: FloatField, b: FloatField):
    with computation(PARALLEL), interval(1, None):
        b = a[0, 0, -1]


def sum_te(te: FloatField, te0_2d: FloatField):
    with computation(FORWARD):
        with interval(0, None):
            te0_2d = te0_2d[0, 0, -1] + te


class LagrangianToEulerian:
    """
    Fortran name is Lagrangian_to_Eulerian
    """

    def __init__(self, grid, namelist, nq, pfull):
        if namelist.kord_tm >= 0:
            raise Exception("map ppm, untested mode where kord_tm >= 0")

        hydrostatic = namelist.hydrostatic
        if hydrostatic:
            raise Exception("Hydrostatic is not implemented")

        shape_kplus = grid.domain_shape_full(add=(0, 0, 1))
        self._t_min = 184.0
        self._nq = nq
        # do_omega = hydrostatic and last_step # TODO pull into inputs
        self._domain_jextra = grid.domain_shape_compute(add=(0, 1, 1))
        compute_origin = grid.compute_origin()

        self._pe1 = utils.make_storage_from_shape(shape_kplus)
        self._pe2 = utils.make_storage_from_shape(shape_kplus)
        self._dp2 = utils.make_storage_from_shape(shape_kplus)
        self._pn2 = utils.make_storage_from_shape(shape_kplus)
        self._pe0 = utils.make_storage_from_shape(shape_kplus)
        self._pe3 = utils.make_storage_from_shape(shape_kplus)

        self._gz: FloatField = utils.make_storage_from_shape(
            shape_kplus, compute_origin
        )
        self._cvm: FloatField = utils.make_storage_from_shape(
            shape_kplus, compute_origin
        )

        self._init_pe = FrozenStencil(
            init_pe, origin=compute_origin, domain=self._domain_jextra
        )

        self._moist_cv_pt_pressure = FrozenStencil(
            moist_cv_pt_pressure,
            externals={"kord_tm": namelist.kord_tm, "hydrostatic": hydrostatic},
            origin=compute_origin,
            domain=grid.domain_shape_compute(add=(0, 0, 1)),
        )
        self._moist_cv_pkz = FrozenStencil(
            moist_cv.moist_pkz,
            origin=compute_origin,
            domain=grid.domain_shape_compute(),
        )
        self._copy_j_adjacent = FrozenStencil(
            copy_j_adjacent,
            origin=(grid.is_, grid.je + 1, 1),
            domain=(grid.nic, 1, grid.npz - 1),
        )

        self._pn2_pk_delp = FrozenStencil(
            pn2_pk_delp,
            origin=compute_origin,
            domain=grid.domain_shape_compute(),
        )

        self._kord_tm = abs(namelist.kord_tm)
        self._map_single_pt = MapSingle(
            self._kord_tm, 1, grid.is_, grid.ie, grid.js, grid.je
        )

        self._mapn_tracer = MapNTracer(
            abs(namelist.kord_tr), nq, grid.is_, grid.ie, grid.js, grid.je
        )

        self._kord_wz = namelist.kord_wz
        self._map_single_w = MapSingle(
            self._kord_wz, -2, grid.is_, grid.ie, grid.js, grid.je
        )
        self._map_single_delz = MapSingle(
            self._kord_wz, 1, grid.is_, grid.ie, grid.js, grid.je
        )

        self._undo_delz_adjust_and_copy_peln = FrozenStencil(
            undo_delz_adjust_and_copy_peln,
            origin=compute_origin,
            domain=(grid.nic, grid.njc, grid.npz + 1),
        )

        self._pressures_mapu = FrozenStencil(
            pressures_mapu, origin=compute_origin, domain=self._domain_jextra
        )

        self._kord_mt = namelist.kord_mt
        self._map_single_u = MapSingle(
            self._kord_mt, -1, grid.is_, grid.ie, grid.js, grid.je + 1
        )

        self._pressures_mapv = FrozenStencil(
            pressures_mapv,
            origin=compute_origin,
            domain=(grid.nic + 1, grid.njc, grid.npz + 1),
        )

        self._map_single_v = MapSingle(
            self._kord_mt, -1, grid.is_, grid.ie + 1, grid.js, grid.je
        )

<<<<<<< HEAD
        self._update_ua = FrozenStencil(
            update_ua, origin=grid.compute_origin(), domain=self._domain_jextra
=======
        domain_jextra = self._domain_jextra[0:2] + (self._domain_jextra[2] - 1,)
        self._update_ua = FrozenStencil(
            update_ua,
            origin=compute_origin,
            domain=domain_jextra,
        )
        self._update_ua_edge_y = FrozenStencil(
            update_ua_edge_y,
            origin=(compute_origin[0], domain_jextra[1] + 2, compute_origin[2]),
            domain=(domain_jextra[0], 1, domain_jextra[2]),
>>>>>>> ea35ba6a
        )

        self._copy_from_below_stencil = FrozenStencil(
            copy_from_below,
            origin=compute_origin,
            domain=grid.domain_shape_compute(),
        )

        self._moist_cv_last_step_stencil = FrozenStencil(
            moist_pt_last_step,
            origin=(grid.is_, grid.js, 0),
            domain=(grid.nic, grid.njc, grid.npz + 1),
        )

        self._basic_adjust_divide_stencil = FrozenStencil(
            adjust_divide_stencil,
            origin=grid.compute_origin(),
            domain=grid.domain_shape_compute(),
        )

        self._do_sat_adjust = namelist.do_sat_adj

        self.kmp = grid.npz - 1
        for k in range(pfull.shape[0]):
            if pfull[k] > 10.0e2:
                self.kmp = k
                break

        self._saturation_adjustment = SatAdjust3d(self.kmp)

        self._sum_te_stencil = FrozenStencil(
            sum_te,
            origin=(grid.is_, grid.js, self.kmp),
            domain=(grid.nic, grid.njc, grid.npz - self.kmp),
        )

    def __call__(
        self,
        tracers: Dict[str, "FloatField"],
        pt: FloatField,
        delp: FloatField,
        delz: FloatField,
        peln: FloatField,
        u: FloatField,
        v: FloatField,
        w: FloatField,
        ua: FloatField,
        va: FloatField,
        cappa: FloatField,
        q_con: FloatField,
        q_cld: FloatField,
        pkz: FloatField,
        pk: FloatField,
        pe: FloatField,
        hs: FloatFieldIJ,
        te0_2d: FloatFieldIJ,
        ps: FloatFieldIJ,
        wsd: FloatFieldIJ,
        omga: FloatField,
        ak: FloatFieldK,
        bk: FloatFieldK,
        pfull: FloatFieldK,
        dp1: FloatField,
        ptop: float,
        akap: float,
        zvir: float,
        last_step: bool,
        consv_te: float,
        mdt: float,
        bdt: float,
        do_adiabatic_init: bool,
        nq: int,
    ):
        """
        pt: D-grid potential temperature (inout)
        delp: Pressure Thickness (inout)
        delz: Vertical thickness of atmosphere layers (in)
        peln: Logarithm of interface pressure (inout)
        u: D-grid x-velocity (inout)
        v: D-grid y-velocity (inout)
        w: Vertical velocity (inout)
        ua: A-grid x-velocity (inout)
        va: A-grid y-velocity (inout)
        cappa: Power to raise pressure to (inout)
        q_con: Total condensate mixing ratio (inout)
        q_cld: Cloud fraction (inout)
        pkz: Layer mean pressure raised to the power of Kappa (in)
        pk: Interface pressure raised to power of kappa, final acoustic value (inout)
        pe: Pressure at layer edges (inout)
        hs: Surface geopotential (in)
        te0_2d: Atmosphere total energy in columns (inout)
        ps: Surface pressure (inout)
        wsd: Vertical velocity of the lowest level (in)
        omga: Vertical pressure velocity (inout)
        ak: Atmosphere hybrid a coordinate (Pa) (in)
        bk: Atmosphere hybrid b coordinate (dimensionless) (in)
        pfull: Pressure full levels (in)
        dp1: Pressure thickness before dyn_core (inout)
        ptop: The pressure level at the top of atmosphere (in)
        akap: Poisson constant (KAPPA) (in)
        zvir: Constant (Rv/Rd-1) (in)
        last_step: Flag for the last step of k-split remapping (in)
        consv_te: If True, conserve total energy (in)
        mdt : Remap time step (in)
        bdt: Timestep (in)
        do_adiabatic_init: If True, do adiabatic dynamics (in)
        nq: Number of tracers (in)

        Remap the deformed Lagrangian surfaces onto the reference, or "Eulerian",
        coordinate levels.
        """
        self._init_pe(pe, self._pe1, self._pe2, ptop)

        self._moist_cv_pt_pressure(
            tracers["qvapor"],
            tracers["qliquid"],
            tracers["qrain"],
            tracers["qsnow"],
            tracers["qice"],
            tracers["qgraupel"],
            q_con,
            self._gz,
            self._cvm,
            pt,
            cappa,
            delp,
            delz,
            pe,
            self._pe2,
            ak,
            bk,
            self._dp2,
            ps,
            self._pn2,
            peln,
            zvir,
        )

        # TODO: Fix silly hack due to pe2 being 2d, so pe[:, je+1, 1:npz] should be
        # the same as it was for pe[:, je, 1:npz] (unchanged)
        self._copy_j_adjacent(self._pe2)

        self._pn2_pk_delp(self._dp2, delp, self._pe2, self._pn2, pk, akap)

        self._map_single_pt(pt, peln, self._pn2, qmin=self._t_min)

        # TODO if self._nq > 5:
        self._mapn_tracer(self._pe1, self._pe2, self._dp2, tracers, 0.0)
        # TODO else if self._nq > 0:
        # TODO map1_q2, fillz

        self._map_single_w(w, self._pe1, self._pe2, qs=wsd)
        self._map_single_delz(delz, self._pe1, self._pe2)

        self._undo_delz_adjust_and_copy_peln(delp, delz, peln, self._pe0, self._pn2)
        # if do_omega:  # NOTE untested
        #    pe3 = copy(omga, origin=(grid.is_, grid.js, 1))

        self._moist_cv_pkz(
            tracers["qvapor"],
            tracers["qliquid"],
            tracers["qrain"],
            tracers["qsnow"],
            tracers["qice"],
            tracers["qgraupel"],
            q_con,
            self._gz,
            self._cvm,
            pkz,
            pt,
            cappa,
            delp,
            delz,
            zvir,
        )

        # if do_omega:
        # dp2 update, if larger than pe0 and smaller than one level up, update omega
        # and exit

        self._pressures_mapu(pe, self._pe1, ak, bk, self._pe0, self._pe3)
        self._map_single_u(u, self._pe0, self._pe3)

        self._pressures_mapv(pe, ak, bk, self._pe0, self._pe3)
        self._map_single_v(v, self._pe0, self._pe3)

        self._update_ua(self._pe2, ua)
        self._update_ua_edge_y(self._pe2, ua)

        self._copy_from_below_stencil(ua, pe)
        dtmp = 0.0
        if last_step and not do_adiabatic_init:
            if consv_te > constants.CONSV_MIN:
                raise NotImplementedError(
                    "We do not support consv_te > 0.001 "
                    "because that would trigger an allReduce"
                )
            elif consv_te < -constants.CONSV_MIN:
                raise Exception(
                    "Unimplemented/untested case consv("
                    + str(consv_te)
                    + ")  < -CONSV_MIN("
                    + str(-constants.CONSV_MIN)
                    + ")"
                )

        if self._do_sat_adjust:
            fast_mp_consv = not do_adiabatic_init and consv_te > constants.CONSV_MIN
            self._saturation_adjustment(
                dp1,
                tracers["qvapor"],
                tracers["qliquid"],
                tracers["qice"],
                tracers["qrain"],
                tracers["qsnow"],
                tracers["qgraupel"],
                q_cld,
                hs,
                peln,
                delp,
                delz,
                q_con,
                pt,
                pkz,
                cappa,
                zvir,
                mdt,
                fast_mp_consv,
                last_step,
                akap,
                self.kmp,
            )
            if fast_mp_consv:
                self._sum_te_stencil(
                    dp1,
                    te0_2d,
                )

        if last_step:
            self._moist_cv_last_step_stencil(
                tracers["qvapor"],
                tracers["qliquid"],
                tracers["qrain"],
                tracers["qsnow"],
                tracers["qice"],
                tracers["qgraupel"],
                self._gz,
                pt,
                pkz,
                dtmp,
                zvir,
            )
        else:
            self._basic_adjust_divide_stencil(pkz, pt)

    def _copy_j_adjacent(self, pe2: FloatField) -> None:
        grid = self._grid
        origin = (grid.is_, grid.je + 1, 1)
        domain = (grid.nic, 1, grid.npz - 1)
        pe2[
            origin[0] : origin[0] + domain[0],
            origin[1] : origin[1] + domain[1],
            origin[2] + 0 : origin[2] + domain[2],
        ] = pe2[
            origin[0] : origin[0] + domain[0],
            origin[1] - 1 : origin[1] + domain[1] - 1,
            origin[2] + 0 : origin[2] + domain[2],
        ]<|MERGE_RESOLUTION|>--- conflicted
+++ resolved
@@ -180,21 +180,8 @@
 
 
 def update_ua(pe2: FloatField, ua: FloatField):
-<<<<<<< HEAD
     with computation(PARALLEL), interval(0, -1):
         ua = pe2[0, 0, 1]
-=======
-    with computation(PARALLEL), interval(...):
-        ua = pe2[0, 0, 1]
-
-
-def update_ua_edge_y(pe2: FloatField, ua: FloatField):
-    # pe2[:, je+1, 1:npz] should equal pe2[:, je, 1:npz] as in the Fortran model,
-    # but the extra j-elements are only used here, so we can just directly assign ua.
-    # Maybe we can eliminate this later?
-    with computation(PARALLEL), interval(0, -1):
-        ua = pe2[0, -1, 1]
->>>>>>> ea35ba6a
 
 
 def copy_from_below(a: FloatField, b: FloatField):
@@ -225,8 +212,7 @@
         self._t_min = 184.0
         self._nq = nq
         # do_omega = hydrostatic and last_step # TODO pull into inputs
-        self._domain_jextra = grid.domain_shape_compute(add=(0, 1, 1))
-        compute_origin = grid.compute_origin()
+        self._domain_jextra = (grid.nic, grid.njc + 1, grid.npz + 1)
 
         self._pe1 = utils.make_storage_from_shape(shape_kplus)
         self._pe2 = utils.make_storage_from_shape(shape_kplus)
@@ -236,25 +222,25 @@
         self._pe3 = utils.make_storage_from_shape(shape_kplus)
 
         self._gz: FloatField = utils.make_storage_from_shape(
-            shape_kplus, compute_origin
+            shape_kplus, grid.compute_origin()
         )
         self._cvm: FloatField = utils.make_storage_from_shape(
-            shape_kplus, compute_origin
+            shape_kplus, grid.compute_origin()
         )
 
         self._init_pe = FrozenStencil(
-            init_pe, origin=compute_origin, domain=self._domain_jextra
+            init_pe, origin=grid.compute_origin(), domain=self._domain_jextra
         )
 
         self._moist_cv_pt_pressure = FrozenStencil(
             moist_cv_pt_pressure,
             externals={"kord_tm": namelist.kord_tm, "hydrostatic": hydrostatic},
-            origin=compute_origin,
+            origin=grid.compute_origin(),
             domain=grid.domain_shape_compute(add=(0, 0, 1)),
         )
         self._moist_cv_pkz = FrozenStencil(
             moist_cv.moist_pkz,
-            origin=compute_origin,
+            origin=grid.compute_origin(),
             domain=grid.domain_shape_compute(),
         )
         self._copy_j_adjacent = FrozenStencil(
@@ -265,7 +251,7 @@
 
         self._pn2_pk_delp = FrozenStencil(
             pn2_pk_delp,
-            origin=compute_origin,
+            origin=grid.compute_origin(),
             domain=grid.domain_shape_compute(),
         )
 
@@ -288,12 +274,12 @@
 
         self._undo_delz_adjust_and_copy_peln = FrozenStencil(
             undo_delz_adjust_and_copy_peln,
-            origin=compute_origin,
+            origin=grid.compute_origin(),
             domain=(grid.nic, grid.njc, grid.npz + 1),
         )
 
         self._pressures_mapu = FrozenStencil(
-            pressures_mapu, origin=compute_origin, domain=self._domain_jextra
+            pressures_mapu, origin=grid.compute_origin(), domain=self._domain_jextra
         )
 
         self._kord_mt = namelist.kord_mt
@@ -303,7 +289,7 @@
 
         self._pressures_mapv = FrozenStencil(
             pressures_mapv,
-            origin=compute_origin,
+            origin=grid.compute_origin(),
             domain=(grid.nic + 1, grid.njc, grid.npz + 1),
         )
 
@@ -311,26 +297,13 @@
             self._kord_mt, -1, grid.is_, grid.ie + 1, grid.js, grid.je
         )
 
-<<<<<<< HEAD
         self._update_ua = FrozenStencil(
             update_ua, origin=grid.compute_origin(), domain=self._domain_jextra
-=======
-        domain_jextra = self._domain_jextra[0:2] + (self._domain_jextra[2] - 1,)
-        self._update_ua = FrozenStencil(
-            update_ua,
-            origin=compute_origin,
-            domain=domain_jextra,
-        )
-        self._update_ua_edge_y = FrozenStencil(
-            update_ua_edge_y,
-            origin=(compute_origin[0], domain_jextra[1] + 2, compute_origin[2]),
-            domain=(domain_jextra[0], 1, domain_jextra[2]),
->>>>>>> ea35ba6a
         )
 
         self._copy_from_below_stencil = FrozenStencil(
             copy_from_below,
-            origin=compute_origin,
+            origin=grid.compute_origin(),
             domain=grid.domain_shape_compute(),
         )
 
@@ -513,7 +486,6 @@
         self._map_single_v(v, self._pe0, self._pe3)
 
         self._update_ua(self._pe2, ua)
-        self._update_ua_edge_y(self._pe2, ua)
 
         self._copy_from_below_stencil(ua, pe)
         dtmp = 0.0
@@ -579,18 +551,4 @@
                 zvir,
             )
         else:
-            self._basic_adjust_divide_stencil(pkz, pt)
-
-    def _copy_j_adjacent(self, pe2: FloatField) -> None:
-        grid = self._grid
-        origin = (grid.is_, grid.je + 1, 1)
-        domain = (grid.nic, 1, grid.npz - 1)
-        pe2[
-            origin[0] : origin[0] + domain[0],
-            origin[1] : origin[1] + domain[1],
-            origin[2] + 0 : origin[2] + domain[2],
-        ] = pe2[
-            origin[0] : origin[0] + domain[0],
-            origin[1] - 1 : origin[1] + domain[1] - 1,
-            origin[2] + 0 : origin[2] + domain[2],
-        ]+            self._basic_adjust_divide_stencil(pkz, pt)