--- conflicted
+++ resolved
@@ -79,14 +79,7 @@
 
 
 def region_mode(j_2d: Optional[int], i1: int, i_extent: int, grid: Grid):
-<<<<<<< HEAD
-    if j_2d is None:
-        jslice = slice(grid.js, grid.je + 1)
-    else:
-        jslice = slice(j_2d, j_2d + 1)
-=======
     jslice = slice(j_2d, j_2d + 1) if j_2d else slice(grid.js, grid.je + 1)
->>>>>>> 5f0c31f0
     origin = (i1, jslice.start, 0)
     domain = (i_extent, jslice.stop - jslice.start, grid.npz)
     return origin, domain, jslice
