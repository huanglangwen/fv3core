from typing import Optional, Tuple

import numpy as np
from gt4py.gtscript import FORWARD, PARALLEL, computation, interval

import fv3core._config as spec
import fv3core.stencils.remap_profile as remap_profile
import fv3core.utils.gt4py_utils as utils
from fv3core.decorators import gtstencil
from fv3core.stencils.basic_operations import copy
from fv3core.utils.grid import Grid
from fv3core.utils.typing import FloatField, FloatFieldIJ


r3 = 1.0 / 3.0
r23 = 2.0 / 3.0


@gtstencil()
def set_dp(dp1: FloatField, pe1: FloatField):
    with computation(PARALLEL), interval(...):
        dp1 = pe1[0, 0, 1] - pe1


@gtstencil()
def lagrangian_contributions(
    pe1: FloatField,
    ptop: FloatFieldIJ,
    pbot: FloatFieldIJ,
    q4_1: FloatField,
    q4_2: FloatField,
    q4_3: FloatField,
    q4_4: FloatField,
    dp1: FloatField,
    q2_adds: FloatFieldIJ,
):
    with computation(PARALLEL), interval(...):
<<<<<<< HEAD
        q2_adds = 0.0
    with computation(FORWARD), interval(...):
=======
        q2_tmp = 0.0
>>>>>>> 0c8e9ff5
        if pe1 < pbot and pe1[0, 0, 1] > ptop:
            # We are in the right pressure range to contribute to the Eulerian cell
            if pe1 <= ptop:
                # we are in the first Lagrangian level that conributes
                pl = (ptop - pe1) / dp1
                if pbot <= pe1[0, 0, 1]:
                    # Eulerian grid element is contained in the Lagrangian element
                    pr = (pbot - pe1) / dp1
<<<<<<< HEAD
                    q2_adds += (
=======
                    q2_tmp = (
>>>>>>> 0c8e9ff5
                        q4_2
                        + 0.5 * (q4_4 + q4_3 - q4_2) * (pr + pl)
                        - q4_4 * r3 * (pr * (pr + pl) + pl ** 2)
                    )
                else:
                    # Eulerian element encompasses multiple Lagrangian elements
                    # and this is just the first one
<<<<<<< HEAD
                    q2_adds += (
=======
                    q2_tmp = (
>>>>>>> 0c8e9ff5
                        (pe1[0, 0, 1] - ptop)
                        * (
                            q4_2
                            + 0.5 * (q4_4 + q4_3 - q4_2) * (1.0 + pl)
                            - q4_4 * r3 * (1.0 + pl * (1.0 + pl))
                        )
                        / (pbot - ptop)
                    )
            else:
                # we are in a farther-down level
                if pbot > pe1[0, 0, 1]:
                    # add the whole level to the Eulerian cell
<<<<<<< HEAD
                    q2_adds += dp1 * q4_1 / (pbot - ptop)
=======
                    q2_tmp = dp1 * q4_1 / (pbot - ptop)
>>>>>>> 0c8e9ff5
                else:
                    # this is the bottom layer that contributes
                    dp = pbot - pe1
                    esl = dp / dp1
<<<<<<< HEAD
                    q2_adds += (
=======
                    q2_tmp = (
>>>>>>> 0c8e9ff5
                        dp
                        * (q4_2 + 0.5 * esl * (q4_3 - q4_2 + q4_4 * (1.0 - r23 * esl)))
                        / (pbot - ptop)
                    )
<<<<<<< HEAD


def region_mode(j_2d: Optional[int], i1: int, i_extent: int, grid: Grid):
    if j_2d is None:
        jslice = slice(grid.js, grid.je + 1)
    else:
        jslice = slice(j_2d, j_2d + 1)
=======
    with computation(FORWARD), interval(...):
        q2_adds += q2_tmp


def region_mode(j_2d: Optional[int], i1: int, i_extent: int, grid: Grid):
    jslice = slice(j_2d, j_2d + 1) if j_2d else slice(grid.js, grid.je + 1)
>>>>>>> 0c8e9ff5
    origin = (i1, jslice.start, 0)
    domain = (i_extent, jslice.stop - jslice.start, grid.npz)
    return origin, domain, jslice


def compute(
    q1: FloatField,
    pe1: FloatField,
    pe2: FloatField,
    qs: FloatField,
    mode: int,
    i1: int,
    i2: int,
    kord: int,
    qmin: float = 0.0,
    j_2d: Optional[int] = None,
    j_interface: bool = False,
    version: str = "stencil",
):
    dp1, q4_1, q4_2, q4_3, q4_4, origin, domain, jslice, i_extent = setup_data(
        q1, pe1, i1, i2, j_2d, j_interface
    )
    q4_1, q4_2, q4_3, q4_4 = remap_profile.compute(
        qs, q4_1, q4_2, q4_3, q4_4, dp1, spec.grid.npz, i1, i2, mode, kord, jslice, qmin
    )
    do_lagrangian_contributions(
        q1,
        pe1,
        pe2,
        q4_1,
        q4_2,
        q4_3,
        q4_4,
        dp1,
        i1,
        i2,
        kord,
        jslice,
        origin,
        domain,
        version,
    )
    return q1


def do_lagrangian_contributions(
    q1: FloatField,
    pe1: FloatField,
    pe2: FloatField,
    q4_1: FloatField,
    q4_2: FloatField,
    q4_3: FloatField,
    q4_4: FloatField,
    dp1: FloatField,
    i1: int,
    i2: int,
    kord: int,
    jslice: Tuple[int, int, int],
    origin: Tuple[int, int, int],
    domain: Tuple[int, int, int],
    version: str,
):
    if version == "transliterated":
        lagrangian_contributions_transliterated(
            q1, pe1, pe2, q4_1, q4_2, q4_3, q4_4, dp1, i1, i2, kord, jslice
        )
    elif version == "stencil":
        lagrangian_contributions_stencil(
            q1,
            pe1,
            pe2,
            q4_1,
            q4_2,
            q4_3,
            q4_4,
            dp1,
            i1,
            i2,
            kord,
            jslice,
            origin,
            domain,
        )
    else:
        raise NotImplementedError(version + " is not an implemented remapping version")


def setup_data(
    q1: FloatField,
    pe1: FloatField,
    i1: int,
    i2: int,
    j_2d: Optional[int] = None,
    j_interface: bool = False,
):
    grid = spec.grid
    i_extent = i2 - i1 + 1
    origin, domain, jslice = region_mode(j_2d, i1, i_extent, grid)
    if j_interface:
        jslice = slice(jslice.start, jslice.stop + 1)
        domain = (domain[0], jslice.stop - jslice.start, domain[2])

    dp1 = utils.make_storage_from_shape(q1.shape, origin=origin)
    q4_1 = copy(q1, origin=(0, 0, 0), domain=grid.domain_shape_standard())
    q4_2 = utils.make_storage_from_shape(q4_1.shape, origin=(grid.is_, 0, 0))
    q4_3 = utils.make_storage_from_shape(q4_1.shape, origin=(grid.is_, 0, 0))
    q4_4 = utils.make_storage_from_shape(q4_1.shape, origin=(grid.is_, 0, 0))
    set_dp(dp1, pe1, origin=origin, domain=domain)
    return dp1, q4_1, q4_2, q4_3, q4_4, origin, domain, jslice, i_extent


def lagrangian_contributions_stencil(
    q1: FloatField,
    pe1: FloatField,
    pe2: FloatField,
    q4_1: FloatField,
    q4_2: FloatField,
    q4_3: FloatField,
    q4_4: FloatField,
    dp1: FloatField,
    i1: int,
    i2: int,
    kord: int,
    jslice: Tuple[int, int, int],
    origin: Tuple[int, int, int],
    domain: Tuple[int, int, int],
):
    # A stencil with a loop over k2:
    km = spec.grid.npz
    shape2d = pe2.shape[0:2]
    q2_adds = utils.make_storage_from_shape(shape2d)
    ptop = utils.make_storage_from_shape(shape2d)
    pbot = utils.make_storage_from_shape(shape2d)

    for k_eul in range(km):
        ptop[:, :] = pe2[:, :, k_eul]
        pbot[:, :] = pe2[:, :, k_eul + 1]
<<<<<<< HEAD
=======
        q2_adds[:] = 0.0
>>>>>>> 0c8e9ff5

        lagrangian_contributions(
            pe1,
            ptop,
            pbot,
            q4_1,
            q4_2,
            q4_3,
            q4_4,
            dp1,
            q2_adds,
            origin=origin,
            domain=domain,
        )
        q1[i1 : i2 + 1, jslice, k_eul] = q2_adds[i1 : i2 + 1, jslice]


def lagrangian_contributions_transliterated(
    q1: FloatField,
    pe1: FloatField,
    pe2: FloatField,
    q4_1: FloatField,
    q4_2: FloatField,
    q4_3: FloatField,
    q4_4: FloatField,
    dp1: FloatField,
    i1: int,
    i2: int,
    kord: int,
    jslice: Tuple[int, int, int],
):
    grid = spec.grid
    i_vals = np.arange(i1, i2 + 1)
    kn = grid.npz
    km = grid.npz
    for j in range(jslice.start, jslice.stop):
        for ii in i_vals:
            k0 = 0
            for k2 in np.arange(kn):  # loop over new, remapped ks]
                for k1 in np.arange(k0, km):  # loop over old ks
                    # find the top edge of new grid: pe2[ii, k2]
                    if (
                        pe2[ii, j, k2] >= pe1[ii, j, k1]
                        and pe2[ii, j, k2] <= pe1[ii, j, k1 + 1]
                    ):
                        pl = (pe2[ii, j, k2] - pe1[ii, j, k1]) / dp1[ii, j, k1]
                        if (
                            pe2[ii, j, k2 + 1] <= pe1[ii, j, k1 + 1]
                        ):  # then the new grid layer is entirely within the old one
                            pr = (pe2[ii, j, k2 + 1] - pe1[ii, j, k1]) / dp1[ii, j, k1]
                            q1[ii, j, k2] = (
                                q4_2[ii, j, k1]
                                + 0.5
                                * (q4_4[ii, j, k1] + q4_3[ii, j, k1] - q4_2[ii, j, k1])
                                * (pr + pl)
                                - q4_4[ii, j, k1] * r3 * (pr * (pr + pl) + pl ** 2)
                            )
                            k0 = k1
                            break
                        else:  # new grid layer extends into more old grid layers
                            qsum = (pe1[ii, j, k1 + 1] - pe2[ii, j, k2]) * (
                                q4_2[ii, j, k1]
                                + 0.5
                                * (q4_4[ii, j, k1] + q4_3[ii, j, k1] - q4_2[ii, j, k1])
                                * (1.0 + pl)
                                - q4_4[ii, j, k1] * (r3 * (1.0 + pl * (1.0 + pl)))
                            )

                            for mm in np.arange(k1 + 1, km):  # find the bottom edge
                                if (
                                    pe2[ii, j, k2 + 1] > pe1[ii, j, mm + 1]
                                ):  # Not there yet; add the whole layer
                                    qsum = qsum + dp1[ii, j, mm] * q4_1[ii, j, mm]
                                else:
                                    dp = pe2[ii, j, k2 + 1] - pe1[ii, j, mm]
                                    esl = dp / dp1[ii, j, mm]
                                    qsum = qsum + dp * (
                                        q4_2[ii, j, mm]
                                        + 0.5
                                        * esl
                                        * (
                                            q4_3[ii, j, mm]
                                            - q4_2[ii, j, mm]
                                            + q4_4[ii, j, mm] * (1.0 - r23 * esl)
                                        )
                                    )
                                    k0 = mm
                                    flag = 1
                                    break
                            # Add everything up and divide by the pressure difference
                            q1[ii, j, k2] = qsum / (pe2[ii, j, k2 + 1] - pe2[ii, j, k2])
<<<<<<< HEAD
                            break

    """
    # Pythonized:
    kn = grid.npz
    i_vals = np.arange(i1, i2 + 1)
    klevs = np.arange(km+1)
    for ii in i_vals:
        for k2 in np.arange(kn):  # loop over new, remapped ks]
            top1 = pe2[ii, 0, k2] >= pe1[ii, 0,:]
            k1 = klevs[top1][-1]
            pl = (pe2[ii, 0, k2] - pe1[ii, 0, k1]) / dp1[ii, 0, k1]
            if pe2[ii, 0, k2 + 1] <= pe1[ii, 0, k1 + 1]:
                # The new grid is contained within the old one
                pr = (pe2[ii, 0, k2 + 1] - pe1[ii, 0, k1]) / dp1[ii, 0, k1]
                q2[ii, j_2d, k2] = (
                    q4_2[ii, 0, k1]
                    + 0.5
                    * (q4_4[ii, 0, k1] + q4_3[ii, 0, k1] - q4_2[ii, 0, k1])
                    * (pr + pl)
                    - q4_4[ii, 0, k1] * r3 * (pr * (pr + pl) + pl ** 2)
                )
                # continue
            else:
                # new grid layer extends into more old grid layers
                qsum = (pe1[ii, 0, k1 + 1] - pe2[ii, 0, k2]) * (
                            q4_2[ii, 0, k1]
                            + 0.5
                            * (q4_4[ii, 0, k1] + q4_3[ii, 0, k1] - q4_2[ii, 0, k1])
                            * (1.0 + pl)
                            - q4_4[ii, 0, k1] * (r3 * (1.0 + pl * (1.0 + pl)))
                )
                bottom_2 = pe2[ii, 0, k2 + 1] > pe1[ii, 0, k1 + 1:]
                mm = klevs[k1 + 1:][bottom_2][-1]
                qsum = qsum + np.sum(dp1[ii, 0, k1 + 1:mm] * q4_1[ii, 0, k1 + 1:mm])
                if not bottom_2.all():
                    dp = pe2[ii, 0, k2 + 1] - pe1[ii, 0, mm]
                    esl = dp / dp1[ii, 0, mm]
                    qsum = qsum + dp * (
                        q4_2[ii, 0, mm]
                        + 0.5
                        * esl
                        * (
                            q4_3[ii, 0, mm]
                            - q4_2[ii, 0, mm]
                            + q4_4[ii, 0, mm] * (1.0 - r23 * esl)
                        )
                    )
                q2[ii, j_2d, k2] = qsum / (pe2[ii, 0, k2 + 1] - pe2[ii, 0, k2])

    # transliterated fortran
    i_vals = np.arange(i1, i2 + 1)
    kn = grid.npz
    elems = np.ones((i_extent, kn))
    for ii in i_vals:
        k0 = 0
        for k2 in np.arange(kn):  # loop over new, remapped ks]
            for k1 in np.arange(k0, km):  # loop over old ks
                # find the top edge of new grid: pe2[ii, k2]
                if (
                    pe2[ii, 0, k2] >= pe1[ii, 0, k1] and
                    pe2[ii, 0, k2] <= pe1[ii, 0, k1 + 1]
                ):
                    pl = (pe2[ii, 0, k2] - pe1[ii, 0, k1]) / dp1[ii, 0, k1]
                    if (
                        pe2[ii, 0, k2 + 1] <= pe1[ii, 0, k1 + 1]
                    ):  # then the new grid layer is entirely within the old one
                        pr = (pe2[ii, 0, k2 + 1] - pe1[ii, 0, k1]) / dp1[ii, 0, k1]
                        q2[ii, j_2d, k2] = (
                            q4_2[ii, 0, k1]
                            + 0.5
                            * (q4_4[ii, 0, k1] + q4_3[ii, 0, k1] - q4_2[ii, 0, k1])
                            * (pr + pl)
                            - q4_4[ii, 0, k1] * r3 * (pr * (pr + pl) + pl ** 2)
                        )
                        k0 = k1
                        elems[ii - i1, k2] = 0
                        break
                    else:  # new grid layer extends into more old grid layers
                        qsum = (pe1[ii, 0, k1 + 1] - pe2[ii, 0, k2]) * (
                            q4_2[ii, 0, k1]
                            + 0.5
                            * (q4_4[ii, 0, k1] + q4_3[ii, 0, k1] - q4_2[ii, 0, k1])
                            * (1.0 + pl)
                            - q4_4[ii, 0, k1] * (r3 * (1.0 + pl * (1.0 + pl)))
                        )

                        for mm in np.arange(k1 + 1, km):  # find the bottom edge
                            # Not there yet; add the whole layer
                            if pe2[ii, 0, k2 + 1] > pe1[ii, 0, mm + 1]:
                                qsum = qsum + dp1[ii, 0, mm] * q4_1[ii, 0, mm]
                            else:
                                dp = pe2[ii, 0, k2 + 1] - pe1[ii, 0, mm]
                                esl = dp / dp1[ii, 0, mm]
                                qsum = qsum + dp * (
                                    q4_2[ii, 0, mm]
                                    + 0.5
                                    * esl
                                    * (
                                        q4_3[ii, 0, mm]
                                        - q4_2[ii, 0, mm]
                                        + q4_4[ii, 0, mm] * (1.0 - r23 * esl)
                                    )
                                )
                                k0 = mm
                                flag = 1
                                elems[ii - i1, k2] = 0
                                break
                        # Add everything up and divide by the pressure difference
                        q2[ii, j_2d, k2] = qsum / (pe2[ii, 0, k2 + 1] - pe2[ii, 0, k2])
                        break
    """
=======
                            break
>>>>>>> 0c8e9ff5
<|MERGE_RESOLUTION|>--- conflicted
+++ resolved
@@ -35,12 +35,7 @@
     q2_adds: FloatFieldIJ,
 ):
     with computation(PARALLEL), interval(...):
-<<<<<<< HEAD
-        q2_adds = 0.0
-    with computation(FORWARD), interval(...):
-=======
         q2_tmp = 0.0
->>>>>>> 0c8e9ff5
         if pe1 < pbot and pe1[0, 0, 1] > ptop:
             # We are in the right pressure range to contribute to the Eulerian cell
             if pe1 <= ptop:
@@ -49,11 +44,7 @@
                 if pbot <= pe1[0, 0, 1]:
                     # Eulerian grid element is contained in the Lagrangian element
                     pr = (pbot - pe1) / dp1
-<<<<<<< HEAD
-                    q2_adds += (
-=======
                     q2_tmp = (
->>>>>>> 0c8e9ff5
                         q4_2
                         + 0.5 * (q4_4 + q4_3 - q4_2) * (pr + pl)
                         - q4_4 * r3 * (pr * (pr + pl) + pl ** 2)
@@ -61,11 +52,7 @@
                 else:
                     # Eulerian element encompasses multiple Lagrangian elements
                     # and this is just the first one
-<<<<<<< HEAD
-                    q2_adds += (
-=======
                     q2_tmp = (
->>>>>>> 0c8e9ff5
                         (pe1[0, 0, 1] - ptop)
                         * (
                             q4_2
@@ -78,40 +65,22 @@
                 # we are in a farther-down level
                 if pbot > pe1[0, 0, 1]:
                     # add the whole level to the Eulerian cell
-<<<<<<< HEAD
-                    q2_adds += dp1 * q4_1 / (pbot - ptop)
-=======
                     q2_tmp = dp1 * q4_1 / (pbot - ptop)
->>>>>>> 0c8e9ff5
                 else:
                     # this is the bottom layer that contributes
                     dp = pbot - pe1
                     esl = dp / dp1
-<<<<<<< HEAD
-                    q2_adds += (
-=======
                     q2_tmp = (
->>>>>>> 0c8e9ff5
                         dp
                         * (q4_2 + 0.5 * esl * (q4_3 - q4_2 + q4_4 * (1.0 - r23 * esl)))
                         / (pbot - ptop)
                     )
-<<<<<<< HEAD
-
-
-def region_mode(j_2d: Optional[int], i1: int, i_extent: int, grid: Grid):
-    if j_2d is None:
-        jslice = slice(grid.js, grid.je + 1)
-    else:
-        jslice = slice(j_2d, j_2d + 1)
-=======
     with computation(FORWARD), interval(...):
         q2_adds += q2_tmp
 
 
 def region_mode(j_2d: Optional[int], i1: int, i_extent: int, grid: Grid):
     jslice = slice(j_2d, j_2d + 1) if j_2d else slice(grid.js, grid.je + 1)
->>>>>>> 0c8e9ff5
     origin = (i1, jslice.start, 0)
     domain = (i_extent, jslice.stop - jslice.start, grid.npz)
     return origin, domain, jslice
@@ -249,10 +218,7 @@
     for k_eul in range(km):
         ptop[:, :] = pe2[:, :, k_eul]
         pbot[:, :] = pe2[:, :, k_eul + 1]
-<<<<<<< HEAD
-=======
         q2_adds[:] = 0.0
->>>>>>> 0c8e9ff5
 
         lagrangian_contributions(
             pe1,
@@ -344,119 +310,4 @@
                                     break
                             # Add everything up and divide by the pressure difference
                             q1[ii, j, k2] = qsum / (pe2[ii, j, k2 + 1] - pe2[ii, j, k2])
-<<<<<<< HEAD
-                            break
-
-    """
-    # Pythonized:
-    kn = grid.npz
-    i_vals = np.arange(i1, i2 + 1)
-    klevs = np.arange(km+1)
-    for ii in i_vals:
-        for k2 in np.arange(kn):  # loop over new, remapped ks]
-            top1 = pe2[ii, 0, k2] >= pe1[ii, 0,:]
-            k1 = klevs[top1][-1]
-            pl = (pe2[ii, 0, k2] - pe1[ii, 0, k1]) / dp1[ii, 0, k1]
-            if pe2[ii, 0, k2 + 1] <= pe1[ii, 0, k1 + 1]:
-                # The new grid is contained within the old one
-                pr = (pe2[ii, 0, k2 + 1] - pe1[ii, 0, k1]) / dp1[ii, 0, k1]
-                q2[ii, j_2d, k2] = (
-                    q4_2[ii, 0, k1]
-                    + 0.5
-                    * (q4_4[ii, 0, k1] + q4_3[ii, 0, k1] - q4_2[ii, 0, k1])
-                    * (pr + pl)
-                    - q4_4[ii, 0, k1] * r3 * (pr * (pr + pl) + pl ** 2)
-                )
-                # continue
-            else:
-                # new grid layer extends into more old grid layers
-                qsum = (pe1[ii, 0, k1 + 1] - pe2[ii, 0, k2]) * (
-                            q4_2[ii, 0, k1]
-                            + 0.5
-                            * (q4_4[ii, 0, k1] + q4_3[ii, 0, k1] - q4_2[ii, 0, k1])
-                            * (1.0 + pl)
-                            - q4_4[ii, 0, k1] * (r3 * (1.0 + pl * (1.0 + pl)))
-                )
-                bottom_2 = pe2[ii, 0, k2 + 1] > pe1[ii, 0, k1 + 1:]
-                mm = klevs[k1 + 1:][bottom_2][-1]
-                qsum = qsum + np.sum(dp1[ii, 0, k1 + 1:mm] * q4_1[ii, 0, k1 + 1:mm])
-                if not bottom_2.all():
-                    dp = pe2[ii, 0, k2 + 1] - pe1[ii, 0, mm]
-                    esl = dp / dp1[ii, 0, mm]
-                    qsum = qsum + dp * (
-                        q4_2[ii, 0, mm]
-                        + 0.5
-                        * esl
-                        * (
-                            q4_3[ii, 0, mm]
-                            - q4_2[ii, 0, mm]
-                            + q4_4[ii, 0, mm] * (1.0 - r23 * esl)
-                        )
-                    )
-                q2[ii, j_2d, k2] = qsum / (pe2[ii, 0, k2 + 1] - pe2[ii, 0, k2])
-
-    # transliterated fortran
-    i_vals = np.arange(i1, i2 + 1)
-    kn = grid.npz
-    elems = np.ones((i_extent, kn))
-    for ii in i_vals:
-        k0 = 0
-        for k2 in np.arange(kn):  # loop over new, remapped ks]
-            for k1 in np.arange(k0, km):  # loop over old ks
-                # find the top edge of new grid: pe2[ii, k2]
-                if (
-                    pe2[ii, 0, k2] >= pe1[ii, 0, k1] and
-                    pe2[ii, 0, k2] <= pe1[ii, 0, k1 + 1]
-                ):
-                    pl = (pe2[ii, 0, k2] - pe1[ii, 0, k1]) / dp1[ii, 0, k1]
-                    if (
-                        pe2[ii, 0, k2 + 1] <= pe1[ii, 0, k1 + 1]
-                    ):  # then the new grid layer is entirely within the old one
-                        pr = (pe2[ii, 0, k2 + 1] - pe1[ii, 0, k1]) / dp1[ii, 0, k1]
-                        q2[ii, j_2d, k2] = (
-                            q4_2[ii, 0, k1]
-                            + 0.5
-                            * (q4_4[ii, 0, k1] + q4_3[ii, 0, k1] - q4_2[ii, 0, k1])
-                            * (pr + pl)
-                            - q4_4[ii, 0, k1] * r3 * (pr * (pr + pl) + pl ** 2)
-                        )
-                        k0 = k1
-                        elems[ii - i1, k2] = 0
-                        break
-                    else:  # new grid layer extends into more old grid layers
-                        qsum = (pe1[ii, 0, k1 + 1] - pe2[ii, 0, k2]) * (
-                            q4_2[ii, 0, k1]
-                            + 0.5
-                            * (q4_4[ii, 0, k1] + q4_3[ii, 0, k1] - q4_2[ii, 0, k1])
-                            * (1.0 + pl)
-                            - q4_4[ii, 0, k1] * (r3 * (1.0 + pl * (1.0 + pl)))
-                        )
-
-                        for mm in np.arange(k1 + 1, km):  # find the bottom edge
-                            # Not there yet; add the whole layer
-                            if pe2[ii, 0, k2 + 1] > pe1[ii, 0, mm + 1]:
-                                qsum = qsum + dp1[ii, 0, mm] * q4_1[ii, 0, mm]
-                            else:
-                                dp = pe2[ii, 0, k2 + 1] - pe1[ii, 0, mm]
-                                esl = dp / dp1[ii, 0, mm]
-                                qsum = qsum + dp * (
-                                    q4_2[ii, 0, mm]
-                                    + 0.5
-                                    * esl
-                                    * (
-                                        q4_3[ii, 0, mm]
-                                        - q4_2[ii, 0, mm]
-                                        + q4_4[ii, 0, mm] * (1.0 - r23 * esl)
-                                    )
-                                )
-                                k0 = mm
-                                flag = 1
-                                elems[ii - i1, k2] = 0
-                                break
-                        # Add everything up and divide by the pressure difference
-                        q2[ii, j_2d, k2] = qsum / (pe2[ii, 0, k2 + 1] - pe2[ii, 0, k2])
-                        break
-    """
-=======
-                            break
->>>>>>> 0c8e9ff5
+                            break