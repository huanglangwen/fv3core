from .parallel_translate import ParallelTranslate, _serialize_slice
from .translate import TranslateFortranData2Py
import fv3util
from fv3.utils import gt4py_utils as utils
import logging
<<<<<<< HEAD
from mpi4py import MPI
=======
>>>>>>> e2dff659
import numpy as np

logger = logging.getLogger("fv3ser")


class TranslateHaloUpdate(ParallelTranslate):

    inputs = {
        "array": {
            "name": "air_temperature",
            "dims": [fv3util.X_DIM, fv3util.Y_DIM, fv3util.Z_DIM],
            "units": "degK",
            "n_halo": utils.halo,
        }
    }

    outputs = {
        "array": {
            "name": "air_temperature",
            "dims": [fv3util.X_DIM, fv3util.Y_DIM, fv3util.Z_DIM],
            "units": "degK",
            "n_halo": utils.halo,
        }
    }
    halo_update_varname = "air_temperature"

    def __init__(self, grid):
        super().__init__(grid)

    def compute_parallel(self, inputs, communicator):
        state = self.state_from_inputs(inputs)
        req = communicator.start_halo_update(
            state[self.halo_update_varname], n_points=utils.halo
        )
        req.wait()
        return self.outputs_from_state(state)

    def compute_sequential(self, inputs_list, communicator_list):
        state_list = self.state_list_from_inputs_list(inputs_list)
        req_list = []
        for state, communicator in zip(state_list, communicator_list):
            logger.debug(f"starting on {communicator.rank}")
            req_list.append(
                communicator.start_halo_update(
                    state[self.halo_update_varname], n_points=utils.halo
                )
            )
        for communicator, req in zip(communicator_list, req_list):
            logger.debug(f"finishing on {communicator.rank}")
            req.wait()
        return self.outputs_list_from_state_list(state_list)


class TranslateHaloUpdate_2(TranslateHaloUpdate):

    inputs = {
        "array2": {
            "name": "height_on_interface_levels",
            "dims": [fv3util.X_DIM, fv3util.Y_DIM, fv3util.Z_INTERFACE_DIM],
            "units": "m",
            "n_halo": utils.halo,
        }
    }

    outputs = {
        "array2": {
            "name": "height_on_interface_levels",
            "dims": [fv3util.X_DIM, fv3util.Y_DIM, fv3util.Z_INTERFACE_DIM],
            "units": "m",
            "n_halo": utils.halo,
        }
    }

    halo_update_varname = "height_on_interface_levels"


class TranslateMPPUpdateDomains(TranslateHaloUpdate):

    inputs = {
        "update_arr": {
            "name": "z_wind_as_tendency_of_pressure",
            "dims": [fv3util.X_DIM, fv3util.Y_DIM, fv3util.Z_DIM],
            "units": "Pa/s",
            "n_halo": utils.halo,
        }
    }

    outputs = {
        "update_arr": {
            "name": "z_wind_as_tendency_of_pressure",
            "dims": [fv3util.X_DIM, fv3util.Y_DIM, fv3util.Z_DIM],
            "units": "Pa/s",
            "n_halo": utils.halo,
        }
    }

    halo_update_varname = "z_wind_as_tendency_of_pressure"


class TranslateHaloVectorUpdate(ParallelTranslate):

    inputs = {
        "array_u": {
            "name": "x_wind_on_c_grid",
            "dims": [fv3util.X_INTERFACE_DIM, fv3util.Y_DIM, fv3util.Z_DIM],
            "units": "m/s",
            "n_halo": utils.halo,
        },
        "array_v": {
            "name": "y_wind_on_c_grid",
            "dims": [fv3util.X_DIM, fv3util.Y_INTERFACE_DIM, fv3util.Z_DIM],
            "units": "m/s",
            "n_halo": utils.halo,
        },
    }

    outputs = {
        "array_u": {
            "name": "x_wind_on_c_grid",
            "dims": [fv3util.X_INTERFACE_DIM, fv3util.Y_DIM, fv3util.Z_DIM],
            "units": "m/s",
            "n_halo": utils.halo,
        },
        "array_v": {
            "name": "y_wind_on_c_grid",
            "dims": [fv3util.X_DIM, fv3util.Y_INTERFACE_DIM, fv3util.Z_DIM],
            "units": "m/s",
            "n_halo": utils.halo,
        },
    }

    def __init__(self, grid):
        super(TranslateHaloVectorUpdate, self).__init__(grid)

    def compute_parallel(self, inputs, communicator):
        logger.debug(f"starting on {communicator.rank}")
        state = self.state_from_inputs(inputs)
        req = communicator.start_vector_halo_update(
            state["x_wind_on_c_grid"], state["y_wind_on_c_grid"], n_points=utils.halo,
        )

        logger.debug(f"finishing on {communicator.rank}")
        req.wait()
        return self.outputs_from_state(state)

    def compute_sequential(self, inputs_list, communicator_list):
        state_list = self.state_list_from_inputs_list(inputs_list)
        req_list = []
        for state, communicator in zip(state_list, communicator_list):
            logger.debug(f"starting on {communicator.rank}")
            req_list.append(
                communicator.start_vector_halo_update(
                    state["x_wind_on_c_grid"],
                    state["y_wind_on_c_grid"],
                    n_points=utils.halo,
                )
            )
        for communicator, req in zip(communicator_list, req_list):
            logger.debug(f"finishing on {communicator.rank}")
            req.wait()
        return self.outputs_list_from_state_list(state_list)<|MERGE_RESOLUTION|>--- conflicted
+++ resolved
@@ -1,13 +1,7 @@
-from .parallel_translate import ParallelTranslate, _serialize_slice
-from .translate import TranslateFortranData2Py
+from .parallel_translate import ParallelTranslate
 import fv3util
 from fv3.utils import gt4py_utils as utils
 import logging
-<<<<<<< HEAD
-from mpi4py import MPI
-=======
->>>>>>> e2dff659
-import numpy as np
 
 logger = logging.getLogger("fv3ser")
 
