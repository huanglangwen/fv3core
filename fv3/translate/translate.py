--- conflicted
+++ resolved
@@ -16,20 +16,13 @@
 
 
 class TranslateFortranData2Py:
-<<<<<<< HEAD
-
-=======
->>>>>>> 31792905
+
     max_error = 1e-14
 
     def __init__(self, grid, origin=utils.origin):
         self.origin = origin
         self.in_vars = {"data_vars": {}, "parameters": []}
-<<<<<<< HEAD
-        self.out_vars = []
-=======
         self.out_vars = {}
->>>>>>> 31792905
         self.grid = grid
         self.maxshape = grid.domain_shape_buffer_1cell()
         self.ordered_input_vars = None
