--- conflicted
+++ resolved
@@ -72,14 +72,10 @@
                 ny_tile=self.npy - 1,
                 nz=self.npz,
                 n_halo=self.halo,
-<<<<<<< HEAD
                 extra_dim_lengths={
                     LON_OR_LAT_DIM: 2,
                     TILE_DIM: N_TILES,
                 },
-=======
-                extra_dim_lengths={},
->>>>>>> 31792905
                 layout=self.layout,
             )
         return self._sizer
@@ -91,8 +87,6 @@
                 self.sizer, backend=utils.backend
             )
         return self._quantity_factory
-<<<<<<< HEAD
-=======
 
     def make_quantity(
         self,
@@ -129,7 +123,6 @@
         return fv3util.Quantity(
             data, dims=dims, units=units, origin=origin, extent=extent
         )
->>>>>>> 31792905
 
     def global_to_local_1d(self, global_value, subtile_index, subtile_length):
         return global_value - subtile_index * subtile_length
