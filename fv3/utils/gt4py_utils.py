--- conflicted
+++ resolved
@@ -7,11 +7,7 @@
 import math
 import logging
 import functools
-<<<<<<< HEAD
-from mpi4py import MPI
-=======
 from fv3.utils.mpi import MPI
->>>>>>> e2dff659
 
 logger = logging.getLogger("fv3ser")
 backend = None  # Options: numpy, gtmc, gtx86, gtcuda, debug, dawn:gtmc
