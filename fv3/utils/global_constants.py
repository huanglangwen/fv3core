RADIUS = 6.3712e6  # Radius of the Earth [m] #6371.0e3
PI = 3.1415926535897931  # 3.14159265358979323846
OMEGA = 7.2921e-5  # Rotation of the earth  # 7.292e-5
GRAV = 9.80665  # Acceleration due to gravity [m/s^2]
RDGAS = 287.05  # Gas constant for dry air [J/kg/deg] # 287.04
RVGAS = 461.50  # Gas constant for water vapor [J/kg/deg]
HLV = 2.5e6  # Latent heat of evaporation [J/kg]
HLF = 3.3358e5  # Latent heat of fusion [J/kg]  # 3.34e5
CP_AIR = 1004.6  # Specific heat capacity of dry air at constant pressure [J/kg/deg] # RDGAS / KAPPA
KAPPA = RDGAS / CP_AIR  # 2.0 / 7.0
DZ_MIN = 2.0
CV_AIR = CP_AIR - RDGAS
RDG = -RDGAS / GRAV
CNST_0P20 = 0.2
TFREEZE = 273.15  # Freezing temperature of fresh water [K]
<<<<<<< HEAD
RIGHT_HAND_GRID = False
N_TILES = 6
LON_OR_LAT_DIM = "lon_or_lat"
TILE_DIM = "tile"
=======
K1K = RDGAS / CV_AIR
CNST_0P20 = 0.2
# in fv_mapz, might want to localize these to remapping
CV_VAP = 3.0 * RVGAS
CV_AIR = CP_AIR - RDGAS
ZVIR = RVGAS / RDGAS - 1
C_ICE = 1972.0
C_LIQ = 4.1855e3
CP_VAP = 4.0 * RVGAS
TICE = 273.16
T_MIN = 184.0  # below which applies stricter constraint
CONSV_MIN = 0.001  # Below which no correction applies
# gfdl_cloud_microphys.F90
# TODO leftover having problems using as runtime flags
ql0_max = 2.0e-3  # max cloud water value (auto converted to rain)
t_sub = 184.0  # min temp for sublimation of cloud ice
DC_ICE = C_LIQ - C_ICE
LI0 = HLF - DC_ICE * TICE
# TODO!!! These are supposed to be part of the namelist, but gt4py function calls break when you have a conditional comparison with a runtime float.
ql0_max = 2.0e-3
t_sub = 184.0
>>>>>>> 31792905
<|MERGE_RESOLUTION|>--- conflicted
+++ resolved
@@ -13,12 +13,10 @@
 RDG = -RDGAS / GRAV
 CNST_0P20 = 0.2
 TFREEZE = 273.15  # Freezing temperature of fresh water [K]
-<<<<<<< HEAD
 RIGHT_HAND_GRID = False
 N_TILES = 6
 LON_OR_LAT_DIM = "lon_or_lat"
 TILE_DIM = "tile"
-=======
 K1K = RDGAS / CV_AIR
 CNST_0P20 = 0.2
 # in fv_mapz, might want to localize these to remapping
@@ -39,5 +37,4 @@
 LI0 = HLF - DC_ICE * TICE
 # TODO!!! These are supposed to be part of the namelist, but gt4py function calls break when you have a conditional comparison with a runtime float.
 ql0_max = 2.0e-3
-t_sub = 184.0
->>>>>>> 31792905
+t_sub = 184.0