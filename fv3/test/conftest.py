import pytest
import sys
import warnings
import os
import fv3
import fv3._config
import fv3.utils.gt4py_utils
import fv3.translate
import collections
import fv3util
from fv3.utils.mpi import MPI

# get MPI environment
sys.path.append("/serialbox2/install/python")  # noqa
import serialbox


GRID_SAVEPOINT_NAME = "Grid-Info"
<<<<<<< HEAD


def get_parallel_savepoint_names_from_module(module):
    return_list = []
    for member_name in dir(module):
        member = getattr(module, member_name)
        if isinstance(member, type) and (
                issubclass(member, fv3.translate.ParallelTranslate)) and (
                member is not fv3.translate.ParallelTranslate):
            return_list.append(member_name[len("Translate"):])
    return return_list


PARALLEL_SAVEPOINT_NAMES = get_parallel_savepoint_names_from_module(fv3.translate)
=======
>>>>>>> 31792905


class ReplaceRepr:
    def __init__(self, wrapped, new_repr):
        self._wrapped = wrapped
        self._repr = new_repr

    def __repr__(self):
        return self._repr

    def __getattr__(self, attr):
        return getattr(self._wrapped, attr)


@pytest.fixture()
def backend(pytestconfig):
    backend = pytestconfig.getoption("backend")
    fv3.utils.gt4py_utils.backend = backend
    return backend


@pytest.fixture()
def data_path(pytestconfig):
    return data_path_from_config(pytestconfig)


def data_path_from_config(config):
    data_path = config.getoption("data_path")
    namelist_filename = os.path.join(data_path, "input.nml")
    fv3._config.set_namelist(namelist_filename)
    return data_path


@pytest.fixture
def serializer(data_path, rank):
    return get_serializer(data_path, rank)


def get_serializer(data_path, rank):
    return serialbox.Serializer(
        serialbox.OpenModeKind.Read, data_path, "Generator_rank" + str(rank)
    )


def is_input_name(savepoint_name):
    return savepoint_name[-3:] == "-In"


def to_output_name(savepoint_name):
    return savepoint_name[-3:] + "-Out"


def make_grid(grid_savepoint, serializer, rank):
    grid_data = {}
    grid_fields = serializer.fields_at_savepoint(grid_savepoint)
    for field in grid_fields:
        grid_data[field] = read_serialized_data(serializer, grid_savepoint, field)
    return fv3.translate.translate.TranslateGrid(grid_data, rank).python_grid()


def read_serialized_data(serializer, savepoint, variable):

    data = serializer.read(variable, savepoint)
    if len(data.flatten()) == 1:
        return data[0]
    return data


def process_grid_savepoint(serializer, grid_savepoint, rank):
    grid = make_grid(grid_savepoint, serializer, rank)
    fv3._config.set_grid(grid)
    return grid


def get_test_class(test_name):
    translate_class_name = f"Translate{test_name.replace('-', '_')}"
    try:
        return_class = getattr(fv3.translate, translate_class_name)
    except AttributeError as err:
<<<<<<< HEAD
        if translate_class_name in err.args[0] and err.args[0].startswith("module"):
            instance = None
=======
        if translate_class_name in err.args[0]:
            return_class = None
>>>>>>> 31792905
        else:
            raise err
    return return_class


def is_parallel_test(test_name):
    test_class = get_test_class(test_name)
    if test_class is None:
        return False
    else:
        return issubclass(test_class, fv3.translate.ParallelTranslate)


def get_test_class_instance(test_name, grid):
    translate_class = get_test_class(test_name)
    if translate_class is None:
        return None
    else:
        return translate_class(grid)


def get_all_savepoint_names(metafunc, data_path):
    only_names = metafunc.config.getoption("which_modules")
    if only_names is None:
        savepoint_names = set()
        serializer = get_serializer(data_path, rank=0)
        for savepoint in serializer.savepoint_list():
            if is_input_name(savepoint.name):
                savepoint_names.add(savepoint.name[:-3])
    else:
        savepoint_names = set(only_names.split(","))
        savepoint_names.discard("")
    skip_names = metafunc.config.getoption("skip_modules")
    if skip_names is not None:
        savepoint_names.difference_update(skip_names.split(","))
    return savepoint_names


def get_sequential_savepoint_names(metafunc, data_path):
    all_names = get_all_savepoint_names(metafunc, data_path)
    sequential_names = []
    for name in all_names:
        if not is_parallel_test(name):
            sequential_names.append(name)
    return sequential_names


def get_parallel_savepoint_names(metafunc, data_path):
    all_names = get_all_savepoint_names(metafunc, data_path)
    parallel_names = []
    for name in all_names:
        if is_parallel_test(name):
            parallel_names.append(name)
    return parallel_names


SavepointCase = collections.namedtuple(
    "SavepointCase",
    [
        "test_name",
        "rank",
        "serializer",
        "input_savepoints",
        "output_savepoints",
        "grid",
        "layout",
    ],
)


def sequential_savepoint_cases(metafunc, data_path):
    return_list = []
    layout = fv3._config.namelist["layout"]
    total_ranks = 6 * layout[0] * layout[1]
    savepoint_names = get_sequential_savepoint_names(metafunc, data_path)
    for rank in range(total_ranks):
        serializer = get_serializer(data_path, rank)
        grid_savepoint = serializer.get_savepoint(GRID_SAVEPOINT_NAME)[0]
        grid = process_grid_savepoint(serializer, grid_savepoint, rank)
        for test_name in sorted(list(savepoint_names)):
            input_savepoints = serializer.get_savepoint(f"{test_name}-In")
            output_savepoints = serializer.get_savepoint(f"{test_name}-Out")
            check_savepoint_counts(test_name, input_savepoints, output_savepoints)
            return_list.append(
                SavepointCase(
                    test_name,
                    rank,
                    serializer,
                    input_savepoints,
                    output_savepoints,
                    grid,
                    layout,
                )
            )
    return return_list


def check_savepoint_counts(test_name, input_savepoints, output_savepoints):
    if len(input_savepoints) != len(output_savepoints):
        warnings.warn(
            f"number of input and output savepoints not equal for {test_name}:"
            f" {len(input_savepoints)} in and {len(output_savepoints)} out"
        )
    elif len(input_savepoints) == 0:
        warnings.warn(f"no savepoints found for {test_name}")


def mock_parallel_savepoint_cases(metafunc, data_path):
    return_list = []
    layout = fv3._config.namelist["layout"]
    total_ranks = 6 * layout[0] * layout[1]
    grid_list = []
    for rank in range(total_ranks):
        serializer = get_serializer(data_path, rank)
        grid_savepoint = serializer.get_savepoint(GRID_SAVEPOINT_NAME)[0]
        grid_list.append(process_grid_savepoint(serializer, grid_savepoint, rank))
    savepoint_names = get_parallel_savepoint_names(metafunc, data_path)
    for test_name in sorted(list(savepoint_names)):
        input_list = []
        output_list = []
        serializer_list = []
        for rank in range(total_ranks):
            serializer = get_serializer(data_path, rank)
            serializer_list.append(serializer)
            input_savepoints = serializer.get_savepoint(f"{test_name}-In")
            output_savepoints = serializer.get_savepoint(f"{test_name}-Out")
            check_savepoint_counts(test_name, input_savepoints, output_savepoints)
            input_list.append(input_savepoints)
            output_list.append(output_savepoints)
        return_list.append(
            SavepointCase(
                test_name,
                None,
                serializer_list,
                list(
                    zip(*input_list)
                ),  # input_list[rank][count] -> input_list[count][rank]
                list(zip(*output_list)),
                grid_list,
                layout,
            )
        )
    return return_list


def parallel_savepoint_cases(metafunc, data_path, mpi_rank):
    serializer = get_serializer(data_path, mpi_rank)
    grid_savepoint = serializer.get_savepoint(GRID_SAVEPOINT_NAME)[0]
    grid = process_grid_savepoint(serializer, grid_savepoint, mpi_rank)
    savepoint_names = get_parallel_savepoint_names(metafunc, data_path)
    return_list = []
    layout = fv3._config.namelist["layout"]
    for test_name in sorted(list(savepoint_names)):
        input_savepoints = serializer.get_savepoint(f"{test_name}-In")
        output_savepoints = serializer.get_savepoint(f"{test_name}-Out")
        check_savepoint_counts(test_name, input_savepoints, output_savepoints)
        return_list.append(
            SavepointCase(
                test_name,
                mpi_rank,
                serializer,
                input_savepoints,
                output_savepoints,
                [grid],
                layout,
            )
        )
    return return_list


def pytest_generate_tests(metafunc):
    backend = metafunc.config.getoption("backend")
    fv3.utils.gt4py_utils.backend = backend
    if MPI is not None and MPI.COMM_WORLD.Get_size() > 1:
        if metafunc.function.__name__ == "test_parallel_savepoint":
            generate_parallel_stencil_tests(metafunc)
    else:
        if metafunc.function.__name__ == "test_sequential_savepoint":
            generate_sequential_stencil_tests(metafunc)
        if metafunc.function.__name__ == "test_mock_parallel_savepoint":
            generate_mock_parallel_stencil_tests(metafunc)


def generate_sequential_stencil_tests(metafunc):
    arg_names = [
        "testobj",
        "test_name",
        "serializer",
        "savepoint_in",
        "savepoint_out",
        "rank",
        "grid",
    ]
    data_path = data_path_from_config(metafunc.config)
    _generate_stencil_tests(
        metafunc,
        arg_names,
        sequential_savepoint_cases(metafunc, data_path),
        get_sequential_param,
    )


def generate_mock_parallel_stencil_tests(metafunc):
    arg_names = [
        "testobj",
        "test_name",
        "serializer_list",
        "savepoint_in_list",
        "savepoint_out_list",
        "grid",
        "layout",
    ]
    data_path = data_path_from_config(metafunc.config)
    _generate_stencil_tests(
        metafunc,
        arg_names,
        mock_parallel_savepoint_cases(metafunc, data_path),
        get_parallel_mock_param,
    )


def generate_parallel_stencil_tests(metafunc):
    arg_names = [
        "testobj",
        "test_name",
        "serializer",
        "savepoint_in",
        "savepoint_out",
        "grid",
        "layout",
    ]
    data_path = data_path_from_config(metafunc.config)
    # get MPI environment
    comm = MPI.COMM_WORLD
    mpi_rank = comm.Get_rank()
    _generate_stencil_tests(
        metafunc,
        arg_names,
        parallel_savepoint_cases(metafunc, data_path, mpi_rank),
        get_parallel_param,
    )


def _generate_stencil_tests(metafunc, arg_names, savepoint_cases, get_param):
    param_list = []
    for case in savepoint_cases:
        testobj = get_test_class_instance(case.test_name, case.grid)
        max_call_count = min(len(case.input_savepoints), len(case.output_savepoints))
        for i, (savepoint_in, savepoint_out) in enumerate(
            zip(case.input_savepoints, case.output_savepoints)
        ):
            param_list.append(
                get_param(case, testobj, savepoint_in, savepoint_out, i, max_call_count)
            )
    metafunc.parametrize(", ".join(arg_names), param_list)


def get_parallel_param(
    case, testobj, savepoint_in, savepoint_out, call_count, max_call_count
):
    return pytest.param(
        testobj,
        case.test_name,
        ReplaceRepr(case.serializer, f"<Serializer for rank {case.rank}>"),
        savepoint_in,
        savepoint_out,
        case.grid,
        case.layout,
        id=f"{case.test_name}-rank={case.rank}-call_count={call_count}",
    )


def get_parallel_mock_param(
    case, testobj, savepoint_in_list, savepoint_out_list, call_count, max_call_count
):
    return pytest.param(
        testobj,
        case.test_name,
        [
            ReplaceRepr(ser, f"<Serializer for rank {rank}>")
            for rank, ser in enumerate(case.serializer)
        ],
        savepoint_in_list,
        savepoint_out_list,
        case.grid,
        case.layout,
        id=f"{case.test_name}-call_count={call_count}",
        marks=pytest.mark.dependency(
            name=f"{case.test_name}-{call_count}",
            depends=[
                f"{case.test_name}-{lower_count}"
                for lower_count in range(0, call_count)
            ],
        ),
    )


def get_sequential_param(
    case, testobj, savepoint_in, savepoint_out, call_count, max_call_count
):
    return pytest.param(
        testobj,
        case.test_name,
        # serializer repr is very verbose, and not all that useful, so we hide it here
        ReplaceRepr(case.serializer, f"<Serializer for rank {case.rank}>"),
        savepoint_in,
        savepoint_out,
        case.rank,
        case.grid,
        id=f"{case.test_name}-rank={case.rank}-call_count={call_count}",
        marks=pytest.mark.dependency(
            name=f"{case.test_name}-{case.rank}-{call_count}",
            depends=[
                f"{case.test_name}-{lower_rank}-{count}"
                for lower_rank in range(0, case.rank)
                for count in range(0, max_call_count)
            ]
            + [
                f"{case.test_name}-{case.rank}-{lower_count}"
                for lower_count in range(0, call_count)
            ],
        ),
    )


@pytest.fixture()
def communicator(layout):
    communicator = get_communicator(MPI.COMM_WORLD, layout)
    return communicator


@pytest.fixture()
def mock_communicator_list(layout):
    return get_mock_communicator_list(layout)


def get_mock_communicator_list(layout):
    total_ranks = 6 * fv3util.TilePartitioner(layout).total_ranks
    shared_buffer = {}
    communicators = []
    for rank in range(total_ranks):
        comm = fv3util.testing.DummyComm(rank, total_ranks, buffer_dict=shared_buffer)
        communicator = get_communicator(comm, layout)
        communicators.append(communicator)
    return communicators


def get_communicator(comm, layout):
    partitioner = fv3util.CubedSpherePartitioner(fv3util.TilePartitioner(layout))
    communicator = fv3util.CubedSphereCommunicator(comm, partitioner)
    return communicator


def pytest_addoption(parser):
    parser.addoption("--which_modules", action="store")
    parser.addoption("--skip_modules", action="store")
    parser.addoption("--print_failures", action="store_true")
    parser.addoption("--failure_stride", action="store", default=1)
    parser.addoption("--data_path", action="store", default="./")
    parser.addoption("--backend", action="store", default="numpy")


def pytest_configure(config):
    # register an additional marker
    config.addinivalue_line(
        "markers", "sequential(name): mark test as running sequentially on ranks"
    )
    config.addinivalue_line(
        "markers", "parallel(name): mark test as running in parallel across ranks"
    )
    config.addinivalue_line(
<<<<<<< HEAD
        "markers", "mock_parallel(name): mark test as running in mock parallel across ranks"
=======
        "markers",
        "mock_parallel(name): mark test as running in mock parallel across ranks",
>>>>>>> 31792905
    )


@pytest.fixture()
def print_failures(pytestconfig):
    return pytestconfig.getoption("print_failures")


@pytest.fixture()
def failure_stride(pytestconfig):
    return int(pytestconfig.getoption("failure_stride"))<|MERGE_RESOLUTION|>--- conflicted
+++ resolved
@@ -16,7 +16,6 @@
 
 
 GRID_SAVEPOINT_NAME = "Grid-Info"
-<<<<<<< HEAD
 
 
 def get_parallel_savepoint_names_from_module(module):
@@ -31,8 +30,6 @@
 
 
 PARALLEL_SAVEPOINT_NAMES = get_parallel_savepoint_names_from_module(fv3.translate)
-=======
->>>>>>> 31792905
 
 
 class ReplaceRepr:
@@ -112,13 +109,8 @@
     try:
         return_class = getattr(fv3.translate, translate_class_name)
     except AttributeError as err:
-<<<<<<< HEAD
         if translate_class_name in err.args[0] and err.args[0].startswith("module"):
-            instance = None
-=======
-        if translate_class_name in err.args[0]:
             return_class = None
->>>>>>> 31792905
         else:
             raise err
     return return_class
@@ -490,12 +482,8 @@
         "markers", "parallel(name): mark test as running in parallel across ranks"
     )
     config.addinivalue_line(
-<<<<<<< HEAD
-        "markers", "mock_parallel(name): mark test as running in mock parallel across ranks"
-=======
         "markers",
         "mock_parallel(name): mark test as running in mock parallel across ranks",
->>>>>>> 31792905
     )
 
 
