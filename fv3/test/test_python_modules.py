#!/usr/bin/env python3

import sys
import contextlib
import numpy as np
import fv3._config
import fv3.utils.gt4py_utils
import pytest
import fv3util
import logging
import os
import xarray as xr
<<<<<<< HEAD
from mpi4py import MPI
=======
from fv3.utils.mpi import MPI
>>>>>>> e2dff659

sys.path.append("/serialbox2/install/python")  # noqa
import serialbox as ser

# this only matters for manually-added print statements
np.set_printoptions(threshold=4096)

OUTDIR = os.path.join(os.path.dirname(os.path.realpath(__file__)), "output")


def compare_arr(computed_data, ref_data):
    denom = np.abs(ref_data) + np.abs(computed_data)
    compare = 2.0 * np.abs(computed_data - ref_data) / denom
    compare[denom == 0] = 0.0
    return compare


def success_array(computed_data, ref_data, eps):
    return np.logical_or(
        compare_arr(computed_data, ref_data) < eps,
        np.logical_and(np.isnan(computed_data), np.isnan(ref_data)),
    )


def success(computed_data, ref_data, eps):
    return np.all(success_array(computed_data, ref_data, eps))


def sample_wherefail(
    computed_data, ref_data, eps, print_failures, failure_stride, test_name
):
    found_indices = np.where(
        np.logical_not(success_array(computed_data, ref_data, eps))
    )
    computed_failures = computed_data[found_indices]
    reference_failures = ref_data[found_indices]
    return_strings = []
    bad_indices_count = len(found_indices[0])
    if print_failures:
        for b in range(0, bad_indices_count, failure_stride):
            full_index = [f[b] for f in found_indices]
            return_strings.append(
                f"index: {full_index}, computed {computed_failures[b]}, "
                f"reference {reference_failures[b]}, "
                f"diff {abs(computed_failures[b] - reference_failures[b])}"
            )
    sample = [f[0] for f in found_indices]
    fullcount = len(ref_data.flatten())
    return_strings.append(
        f"Failed count: {bad_indices_count}/{fullcount} "
        f"({round(100.0 * (bad_indices_count / fullcount), 2)}%),\n"
        f"first failed index {sample}, computed:{computed_failures[0]}, "
        f"reference: {reference_failures[0]}, "
        f"diff: {abs(computed_failures[0] - reference_failures[0])}\n"
    )
    return "\n".join(return_strings)


@pytest.mark.sequential
@pytest.mark.skipif(
    MPI is not None and MPI.COMM_WORLD.Get_size() > 1,
    reason="Running in parallel with mpi",
)
def test_sequential_savepoint(
    testobj,
    test_name,
    grid,
    serializer,
    savepoint_in,
    savepoint_out,
    rank,
    backend,
    print_failures,
    failure_stride,
    subtests,
    caplog,
):
    caplog.set_level(logging.DEBUG, logger="fv3ser")
    if testobj is None:
        pytest.xfail(f"no translate object available for savepoint {test_name}")
    fv3._config.set_grid(grid)
    input_data = testobj.collect_input_data(serializer, savepoint_in)
    # run python version of functionality
    output = testobj.compute(input_data)
    failing_names = []
    passing_names = []
    for varname in testobj.serialnames(testobj.out_vars):
        ref_data = serializer.read(varname, savepoint_out)
        with subtests.test(varname=varname):
            failing_names.append(varname)
            assert success(
                output[varname], ref_data, testobj.max_error
            ), sample_wherefail(
                output[varname],
                ref_data,
                testobj.max_error,
                print_failures,
                failure_stride,
                test_name,
            )
            passing_names.append(failing_names.pop())
    assert failing_names == [], f"only the following variables passed: {passing_names}"


def get_serializer(data_path, rank):
    return ser.Serializer(
        ser.OpenModeKind.Read, data_path, "Generator_rank" + str(rank)
    )


def state_from_savepoint(serializer, savepoint, name_to_std_name):
    properties = fv3util.fortran_info.properties_by_std_name
    origin = fv3.utils.gt4py_utils.origin
    state = {}
    for name, std_name in name_to_std_name.items():
        array = serializer.read(name, savepoint)
        extent = tuple(np.asarray(array.shape) - 2 * np.asarray(origin))
        state["air_temperature"] = fv3util.Quantity(
            array,
            dims=reversed(properties["air_temperature"]["dims"]),
            units=properties["air_temperature"]["units"],
            origin=origin,
            extent=extent,
        )
    return state


@pytest.mark.mock_parallel
@pytest.mark.skipif(
    MPI is not None and MPI.COMM_WORLD.Get_size() > 1,
    reason="Running in parallel with mpi",
)
def test_mock_parallel_savepoint(
    testobj,
    test_name,
    grid,
    mock_communicator_list,
    serializer_list,
    savepoint_in_list,
    savepoint_out_list,
    backend,
    print_failures,
    failure_stride,
    subtests,
    caplog,
):
    caplog.set_level(logging.DEBUG, logger="fv3ser")
    caplog.set_level(logging.DEBUG, logger="fv3util")
    if testobj is None:
        pytest.xfail(f"no translate object available for savepoint {test_name}")
    fv3._config.set_grid(grid)
    inputs_list = []
    for savepoint_in, serializer in zip(savepoint_in_list, serializer_list):
        inputs_list.append(testobj.collect_input_data(serializer, savepoint_in))
    output_list = testobj.compute_sequential(inputs_list, mock_communicator_list)
    failing_names = []
    ref_data = {}
    for varname in testobj.outputs.keys():
        ref_data[varname] = []
        with _subtest(failing_names, subtests, varname=varname):
            failing_ranks = []
            for rank, (savepoint_out, serializer, output) in enumerate(
                zip(savepoint_out_list, serializer_list, output_list)
            ):
                with _subtest(failing_ranks, subtests, varname=varname, rank=rank):
                    ref_data[varname].append(
                        serializer.read(varname, savepoint_out)
                    )
                    assert success(
                        output[varname], ref_data[varname][-1], testobj.max_error
                    ), sample_wherefail(
                        output[varname],
                        ref_data[varname][-1],
                        testobj.max_error,
                        print_failures,
                        failure_stride,
                        test_name,
                    )
            assert failing_ranks == []
    failing_names = [item["varname"] for item in failing_names]
    if len(failing_names) > 0:
        out_filename = os.path.join(OUTDIR, f"{test_name}.nc")
        save_netcdf(
            testobj, inputs_list, output_list, ref_data, failing_names, out_filename
        )
    assert failing_names == [], f"names tested: {list(testobj.outputs.keys())}"


@pytest.mark.parallel
@pytest.mark.skipif(
<<<<<<< HEAD
    MPI is None or MPI.COMM_WORLD.Get_size() == 1,
=======
    MPI is not None and MPI.COMM_WORLD.Get_size() == 1,
>>>>>>> e2dff659
    reason="Not running in parallel with mpi",
)
def test_parallel_savepoint(
    testobj,
    test_name,
    grid,
    serializer,
    savepoint_in,
    savepoint_out,
    communicator,
    backend,
    print_failures,
    failure_stride,
    subtests,
    caplog,
):
<<<<<<< HEAD
    comm = communicator.comm
=======
>>>>>>> e2dff659
    caplog.set_level(logging.DEBUG, logger="fv3ser")
    if testobj is None:
        pytest.xfail(f"no translate object available for savepoint {test_name}")
    fv3._config.set_grid([grid])
    input_data = testobj.collect_input_data(serializer, savepoint_in)
    # run python version of functionality
    output = testobj.compute_parallel(input_data, communicator)
    failing_names = []
    passing_names = []

    for varname in testobj.outputs:
        ref_data = serializer.read(varname, savepoint_out)
        with subtests.test(varname=varname):
            failing_names.append(varname)
            assert success(
                output[varname], ref_data, testobj.max_error
            ), sample_wherefail(
                output[varname],
                ref_data,
                testobj.max_error,
                print_failures,
                failure_stride,
                test_name,
            )
            passing_names.append(failing_names.pop())
    assert failing_names == [], f"only the following variables passed: {passing_names}"


@contextlib.contextmanager
def _subtest(failure_list, subtests, **kwargs):
    failure_list.append(kwargs)
    with subtests.test(**kwargs):
        yield
        failure_list.pop()  # will remove kwargs if the test passes


def save_netcdf(
    testobj, inputs_list, output_list, ref_data, failing_names, out_filename
):
    data_vars = {}
    for varname in failing_names:
        dims = testobj.outputs[varname]["dims"]
        attrs = {
            "units": testobj.outputs[varname]["units"],
        }
        data_vars[f"{varname}_in"] = xr.DataArray(
            np.stack([in_data[varname] for in_data in inputs_list]),
            dims=("rank",) + tuple(dims),
            attrs=attrs,
        )
        data_vars[f"{varname}_ref"] = xr.DataArray(
            np.stack(ref_data[varname]), dims=("rank",) + tuple(dims), attrs=attrs
        )
        data_vars[f"{varname}_out"] = xr.DataArray(
            np.stack([output[varname] for output in output_list]),
            dims=("rank",) + tuple(dims),
            attrs=attrs,
        )
        data_vars[f"{varname}_error"] = (
            data_vars[f"{varname}_ref"] - data_vars[f"{varname}_out"]
        )
        data_vars[f"{varname}_error"].attrs = attrs
    xr.Dataset(data_vars=data_vars).to_netcdf(out_filename)<|MERGE_RESOLUTION|>--- conflicted
+++ resolved
@@ -10,11 +10,7 @@
 import logging
 import os
 import xarray as xr
-<<<<<<< HEAD
-from mpi4py import MPI
-=======
 from fv3.utils.mpi import MPI
->>>>>>> e2dff659
 
 sys.path.append("/serialbox2/install/python")  # noqa
 import serialbox as ser
@@ -205,11 +201,7 @@
 
 @pytest.mark.parallel
 @pytest.mark.skipif(
-<<<<<<< HEAD
-    MPI is None or MPI.COMM_WORLD.Get_size() == 1,
-=======
     MPI is not None and MPI.COMM_WORLD.Get_size() == 1,
->>>>>>> e2dff659
     reason="Not running in parallel with mpi",
 )
 def test_parallel_savepoint(
@@ -226,10 +218,6 @@
     subtests,
     caplog,
 ):
-<<<<<<< HEAD
-    comm = communicator.comm
-=======
->>>>>>> e2dff659
     caplog.set_level(logging.DEBUG, logger="fv3ser")
     if testobj is None:
         pytest.xfail(f"no translate object available for savepoint {test_name}")
