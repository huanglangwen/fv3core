--- conflicted
+++ resolved
@@ -16,12 +16,8 @@
 RUN pip install --no-cache-dir scikit-build && \
     git clone https://github.com/MeteoSwiss-APN/dawn.git /usr/src/dawn && \
     pip install --no-cache-dir /usr/src/dawn/dawn
-<<<<<<< HEAD
-RUN git clone --depth 1 -b fv3_validation https://github.com/eddie-c-davis/gt4py.git /usr/src/gt4py && \
-=======
 RUN git clone https://github.com/GridTools/gt4py.git /usr/src/gt4py && \
     cd /usr/src/gt4py && git checkout d275eb78f63647c57eac9b665282a2c2f1efa33c && \
->>>>>>> e2dff659
     pip install --no-cache-dir -e /usr/src/gt4py && \
     python -m gt4py.gt_src_manager install
 #RUN pip install --no-cache-dir pytest==5.2.2 f90nml==1.1.0 pytest-subtests==0.3.0 pytest-xdist
